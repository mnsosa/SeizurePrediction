{
 "cells": [
  {
   "cell_type": "code",
   "execution_count": 1,
   "metadata": {},
   "outputs": [
    {
     "name": "stderr",
     "output_type": "stream",
     "text": [
      "2023-03-29 19:23:17.051228: I tensorflow/core/platform/cpu_feature_guard.cc:193] This TensorFlow binary is optimized with oneAPI Deep Neural Network Library (oneDNN) to use the following CPU instructions in performance-critical operations:  AVX2 FMA\n",
      "To enable them in other operations, rebuild TensorFlow with the appropriate compiler flags.\n",
      "2023-03-29 19:23:18.994410: I tensorflow/c/logging.cc:34] Successfully opened dynamic library libdirectml.d6f03b303ac3c4f2eeb8ca631688c9757b361310.so\n",
      "2023-03-29 19:23:18.994587: I tensorflow/c/logging.cc:34] Successfully opened dynamic library libdxcore.so\n",
      "2023-03-29 19:23:19.003806: I tensorflow/c/logging.cc:34] Successfully opened dynamic library libd3d12.so\n",
      "2023-03-29 19:23:21.693095: I tensorflow/c/logging.cc:34] DirectML device enumeration: found 1 compatible adapters.\n"
     ]
    }
   ],
   "source": [
    "%%capture\n",
    "\n",
    "from sz_utils import data_handler\n",
    "import matplotlib.pyplot as plt\n",
    "import numpy as np\n",
    "import pandas as pd\n",
    "\n",
    "import getpass\n",
    "\n",
    "# check if gpu is available\n",
    "import tensorflow as tf\n",
    "tf.config.list_physical_devices('GPU')\n",
    "\n",
    "# collect the data\n",
    "preictal, interictal = data_handler.make_patient_windows(\"chb01\")\n",
    "\n",
    "# make the labels\n",
    "X = np.concatenate((preictal, interictal), axis=0)\n",
    "y = np.concatenate((np.ones((preictal.shape[0], 1)), np.zeros((interictal.shape[0], 1))), axis=0)\n",
    "\n",
    "# Shuffle the data\n",
    "shuffle_indices = np.random.permutation(np.arange(X.shape[0]))\n",
    "X = X[shuffle_indices]\n",
    "y = y[shuffle_indices]\n",
    "\n",
    "# Split the data into train and test\n",
    "train_size = int(X.shape[0] * 0.8)\n",
    "X_train = X[:train_size]\n",
    "y_train = y[:train_size]\n",
    "X_test = X[train_size:]\n",
    "y_test = y[train_size:]\n",
    "\n",
    "# Split test data into validation and test\n",
    "val_size = int(X_test.shape[0] * 0.5)\n",
    "X_val = X_test[:val_size]\n",
    "y_val = y_test[:val_size]\n",
    "X_test = X_test[val_size:]\n",
    "y_test = y_test[val_size:]"
   ]
  },
  {
   "cell_type": "code",
   "execution_count": 2,
   "metadata": {},
   "outputs": [],
   "source": [
    "\n",
    "import numpy as np\n",
    "import mlflow.tensorflow\n",
    "import tensorflow as tf\n",
    "import matplotlib.pyplot as plt\n",
    "import seaborn as sns\n",
    "import mlflow\n",
    "\n",
    "from tensorflow.keras.models import Sequential\n",
    "from tensorflow.keras.layers import Dense, Dropout, Flatten, Conv2D, MaxPooling2D,LSTM, Conv1D, Activation, MaxPooling1D\n",
    "from tensorflow.keras.optimizers import Adam\n",
    "from sklearn.metrics import confusion_matrix\n",
    "from tensorflow.keras.metrics import AUC\n",
    "import keras"
   ]
  },
  {
   "cell_type": "code",
   "execution_count": 3,
   "metadata": {},
   "outputs": [
    {
     "name": "stdout",
     "output_type": "stream",
     "text": [
      "X_train shape: (672, 1280, 22) y_train shape: (672, 1) X_val shape: (84, 1280, 22) y_val shape: (84, 1) X_test shape: (84, 1280, 22) y_test shape: (84, 1)\n"
     ]
    }
   ],
   "source": [
    "\n",
    "# shapes\n",
    "print(\"X_train shape:\", X_train.shape, \"y_train shape:\", y_train.shape, \"X_val shape:\", X_val.shape, \"y_val shape:\", y_val.shape, \"X_test shape:\", X_test.shape, \"y_test shape:\", y_test.shape)"
   ]
  },
  {
   "cell_type": "code",
   "execution_count": 4,
   "metadata": {},
   "outputs": [],
   "source": [
    "num_classes = 2 \n",
    "input_shape_dataset = (X_train.shape[1], X_train.shape[2])\n",
    "input_shape_dataset\n",
    "\n",
    "def create_model_cnn_basic_1_layer(\n",
    "    input_shape_dataset: tuple = input_shape_dataset,\n",
    "    num_classes: int = num_classes,\n",
    "    debug: bool = False,\n",
    "    filters: int = 256,\n",
    "    kernel_size: int = 3,\n",
    "    pool_size: int = 2,\n",
    "    dropout: float = 0.1,\n",
    "    dense_size: int = 64,\n",
    "    loss: str = \"binary_crossentropy\",\n",
    "    optimizer: str = \"adam\",\n",
    "    metrics: list = [\"accuracy\"],\n",
    "\n",
    ") -> tf.keras.Model:\n",
    "\n",
    "    \"\"\"This function creates a basic convolutional neural network model with 2 convolutional layers, 2 dense layers and a softmax layer\n",
    "\n",
    "    :param input_shape_dataset: shape of the input data\n",
    "    :type input_shape_dataset: tuple\n",
    "    :param num_classes: number of classes\n",
    "    :type num_classes: int\n",
    "    :return: return a model\n",
    "    :rtype: tf.keras.Model\n",
    "    \"\"\"\n",
    "\n",
    "    if debug:\n",
    "        print(\"------------model summary---------------\")\n",
    "        print(\"input_shape_dataset\", input_shape_dataset)\n",
    "        print(\"num_classes\", num_classes)\n",
    "\n",
    "    input_shape_dataset: tuple\n",
    "    \n",
    "    model = Sequential()\n",
    "\n",
    "    model.add(Conv1D(filters, kernel_size, input_shape=(input_shape_dataset)))\n",
    "    model.add(Activation('relu'))\n",
    "    model.add(MaxPooling1D(pool_size=pool_size))\n",
    "    model.add(Flatten())\n",
    "    model.add(Dense(dense_size))\n",
    "    model.add(Dropout(dropout))\n",
    "\n",
    "    model.add(Dense(1))\n",
    "    model.add(Activation('sigmoid'))\n",
    "\n",
    "    model.compile(loss=loss, optimizer=optimizer, metrics=metrics)\n",
    "\n",
    "    return model"
   ]
  },
  {
   "cell_type": "code",
<<<<<<< HEAD
   "execution_count": 5,
=======
   "execution_count": 31,
>>>>>>> 05257b63
   "metadata": {},
   "outputs": [
    {
     "name": "stderr",
     "output_type": "stream",
     "text": [
      "2023-03-29 19:23:42.526319: I tensorflow/core/platform/cpu_feature_guard.cc:193] This TensorFlow binary is optimized with oneAPI Deep Neural Network Library (oneDNN) to use the following CPU instructions in performance-critical operations:  AVX2 FMA\n",
      "To enable them in other operations, rebuild TensorFlow with the appropriate compiler flags.\n",
      "2023-03-29 19:23:42.528822: I tensorflow/c/logging.cc:34] DirectML: creating device on adapter 0 (NVIDIA GeForce GTX 1650)\n",
      "2023-03-29 19:23:44.227891: I tensorflow/core/common_runtime/pluggable_device/pluggable_device_factory.cc:306] Could not identify NUMA node of platform GPU ID 0, defaulting to 0. Your kernel may not have been built with NUMA support.\n",
      "2023-03-29 19:23:44.228043: W tensorflow/core/common_runtime/pluggable_device/pluggable_device_bfc_allocator.cc:28] Overriding allow_growth setting because force_memory_growth was requested by the device.\n",
      "2023-03-29 19:23:44.228434: I tensorflow/core/common_runtime/pluggable_device/pluggable_device_factory.cc:272] Created TensorFlow device (/job:localhost/replica:0/task:0/device:GPU:0 with 10171 MB memory) -> physical PluggableDevice (device: 0, name: DML, pci bus id: <undefined>)\n"
     ]
    }
   ],
   "source": [
    "def create_model_mlp(\n",
    "    input_shape_dataset: tuple = input_shape_dataset,\n",
    "    num_classes: int = num_classes,\n",
    "    debug: bool = False,\n",
    "    hidden_units: int = 256,\n",
    "    dropout: float = 0.1,\n",
    "    loss: str = \"binary_crossentropy\",\n",
    "    optimizer: str = \"adam\",\n",
    "    metrics: list = [\"accuracy\"],\n",
    ") -> tf.keras.Model:\n",
    "\n",
    "    \"\"\"This function creates a basic Multi-layer Perceptron (MLP) model with 1 hidden layer\n",
    "\n",
    "    :param input_shape_dataset: shape of the input data\n",
    "    :type input_shape_dataset: tuple\n",
    "    :param num_classes: number of classes\n",
    "    :type num_classes: int\n",
    "    :return: return a model\n",
    "    :rtype: tf.keras.Model\n",
    "    \"\"\"\n",
    "\n",
    "    if debug:\n",
    "        print(\"------------model summary---------------\")\n",
    "        print(\"input_shape_dataset\", input_shape_dataset)\n",
    "        print(\"num_classes\", num_classes)\n",
    "\n",
    "    model = Sequential()\n",
    "\n",
    "    model.add(Flatten(input_shape=input_shape_dataset))\n",
    "    model.add(Dense(hidden_units, activation='relu'))\n",
    "    model.add(Dropout(dropout))\n",
    "    model.add(Dense(1, activation='sigmoid'))\n",
    "\n",
    "    model.compile(loss=loss, optimizer=optimizer, metrics=metrics)\n",
    "\n",
    "    return model\n"
   ]
  },
  {
   "cell_type": "code",
<<<<<<< HEAD
   "execution_count": 6,
   "metadata": {},
   "outputs": [
    {
     "name": "stderr",
     "output_type": "stream",
     "text": [
      "2023-03-29 19:23:46.322759: I tensorflow/core/grappler/optimizers/custom_graph_optimizer_registry.cc:114] Plugin optimizer for device_type GPU is enabled.\n",
      "2023-03-29 19:23:51.329031: I tensorflow/core/grappler/optimizers/custom_graph_optimizer_registry.cc:114] Plugin optimizer for device_type GPU is enabled.\n",
      "2023-03-29 19:23:51.363020: I tensorflow/core/common_runtime/pluggable_device/pluggable_device_factory.cc:306] Could not identify NUMA node of platform GPU ID 0, defaulting to 0. Your kernel may not have been built with NUMA support.\n",
      "2023-03-29 19:23:51.363106: I tensorflow/core/common_runtime/pluggable_device/pluggable_device_factory.cc:272] Created TensorFlow device (/job:localhost/replica:0/task:0/device:GPU:0 with 10171 MB memory) -> physical PluggableDevice (device: 0, name: DML, pci bus id: <undefined>)\n",
      "2023-03-29 19:23:54.562414: I tensorflow/core/grappler/optimizers/custom_graph_optimizer_registry.cc:114] Plugin optimizer for device_type GPU is enabled.\n",
      "2023-03-29 19:24:00.767381: I tensorflow/core/grappler/optimizers/custom_graph_optimizer_registry.cc:114] Plugin optimizer for device_type GPU is enabled.\n",
      "2023-03-29 19:24:01.566329: I tensorflow/core/grappler/optimizers/custom_graph_optimizer_registry.cc:114] Plugin optimizer for device_type GPU is enabled.\n",
      "2023-03-29 19:24:01.594196: I tensorflow/core/common_runtime/pluggable_device/pluggable_device_factory.cc:306] Could not identify NUMA node of platform GPU ID 0, defaulting to 0. Your kernel may not have been built with NUMA support.\n",
      "2023-03-29 19:24:01.594260: I tensorflow/core/common_runtime/pluggable_device/pluggable_device_factory.cc:272] Created TensorFlow device (/job:localhost/replica:0/task:0/device:GPU:0 with 10171 MB memory) -> physical PluggableDevice (device: 0, name: DML, pci bus id: <undefined>)\n",
      "2023-03-29 19:24:05.600419: I tensorflow/core/grappler/optimizers/custom_graph_optimizer_registry.cc:114] Plugin optimizer for device_type GPU is enabled.\n"
     ]
=======
   "execution_count": 32,
   "metadata": {},
   "outputs": [
    {
     "data": {
      "text/plain": [
       "<keras.engine.sequential.Sequential at 0x16c236bf3d0>"
      ]
     },
     "execution_count": 32,
     "metadata": {},
     "output_type": "execute_result"
>>>>>>> 05257b63
    }
   ],
   "source": [
    "create_model_mlp()"
   ]
  },
  {
   "attachments": {},
   "cell_type": "markdown",
   "metadata": {},
   "source": [
    "## test artifacts"
   ]
  },
  {
   "cell_type": "code",
<<<<<<< HEAD
   "execution_count": 7,
=======
   "execution_count": 10,
>>>>>>> 05257b63
   "metadata": {},
   "outputs": [],
   "source": [
    "from dataclasses import dataclass\n",
    "import tensorflow as tf\n",
    "import mlflow\n",
    "from sklearn.model_selection import KFold\n",
    "import itertools\n",
    "from sklearn.metrics import confusion_matrix\n",
    "\n",
    "class Experiment:\n",
    "    experiment_name: str\n",
    "    model_name: str\n",
    "    model: tf.keras.Model\n",
    "    dataset: tuple\n",
    "    hyperparameters: dict\n",
    "    metrics: dict\n",
    "    n_splits: int\n",
    "    kf_metrics: dict\n",
    "    kf_models: list\n",
    "\n",
    "\n",
    "    def __init__(self, experiment_name, model_name, model, dataset, hyperparameters, metrics, n_splits):\n",
    "        self.experiment_name = experiment_name\n",
    "        self.model_name = model_name\n",
    "        self.model = model\n",
    "        self.dataset = dataset\n",
    "        self.hyperparameters = hyperparameters\n",
    "        self.metrics = metrics      \n",
    "        self.n_splits = n_splits\n",
    "        self.kf_metrics = {}\n",
    "        self.kf_models = []\n",
    "\n",
    "    def fit(self):\n",
    "        # Add K-fold cross-validation\n",
    "        kf = KFold(n_splits=self.n_splits)\n",
    "        fold = 0\n",
    "        for train_index, val_index in kf.split(self.dataset[0]):\n",
    "            fold += 1\n",
    "            print(f\"Training fold {fold}/{self.n_splits}\")\n",
    "            X_train_fold, y_train_fold = self.dataset[0][train_index], self.dataset[1][train_index]\n",
    "            X_val_fold, y_val_fold = self.dataset[0][val_index], self.dataset[1][val_index]\n",
    "            mlflow.tensorflow.autolog()\n",
    "            history = self.model.fit(X_train_fold, y_train_fold,\n",
    "                                     validation_data=(X_val_fold, y_val_fold),\n",
    "                                     epochs=self.hyperparameters[\"epochs\"],\n",
    "                                     callbacks=[tf.keras.callbacks.EarlyStopping(monitor='val_loss', patience=5, restore_best_weights=True)])\n",
    "            # Log metrics for this fold\n",
    "            self.log_metrics(history, fold=fold)\n",
    "            self.kf_models.append(self.model)\n",
    "        # TODO log artifacts\n",
    "        mlflow.log_artifact(self._log_graphs(history), artifact_path='Artifacts')\n",
    "        return history\n",
    "\n",
    "    def set_experiment(self):\n",
    "        mlflow.set_experiment(self.experiment_name)\n",
    "\n",
    "    def log_params(self):\n",
    "        mlflow.log_param(\"model_name\", self.model_name)\n",
    "        for key, value in self.hyperparameters.items():\n",
    "            mlflow.log_param(key, value)\n",
    "\n",
    "    def log_metrics(self, history, fold=None):\n",
    "        for metric_name, metric_values in history.history.items():\n",
    "            if metric_name not in self.kf_metrics:\n",
    "                self.kf_metrics[metric_name] = []\n",
    "            self.kf_metrics[metric_name].append(metric_values)\n",
    "            for epoch, value in enumerate(metric_values):\n",
    "                mlflow.log_metric(f\"Fold_{fold}_{metric_name}\", value, step=epoch)\n",
    "\n",
    "\n",
    "\n",
    "    def _log_graphs(self, history, y_true=None, y_pred=None, artifact_path='graphs.png'):\n",
    "        fig, ax = plt.subplots(nrows=1, ncols=3, figsize=(18, 4))\n",
    "\n",
    "        # Accuracy plot\n",
    "        ax[0].plot(history.history['accuracy'], label='train')\n",
    "        ax[0].plot(history.history['val_accuracy'], label='val')\n",
    "        ax[0].set_title('Accuracy')\n",
    "        ax[0].set_xlabel('Epoch')\n",
    "        ax[0].set_ylabel('Accuracy')\n",
    "        ax[0].legend()\n",
    "\n",
    "        # Loss plot\n",
    "        ax[1].plot(history.history['loss'], label='train')\n",
    "        ax[1].plot(history.history['val_loss'], label='val')\n",
    "        ax[1].set_title('Loss')\n",
    "        ax[1].set_xlabel('Epoch')\n",
    "        ax[1].set_ylabel('Loss')\n",
    "        ax[1].legend()\n",
    "\n",
    "        # Confusion matrix\n",
    "        if y_true is not None and y_pred is not None:\n",
    "            y_pred_classes = (y_pred > 0.5).astype(int)\n",
    "            cm = confusion_matrix(y_true, y_pred_classes)\n",
    "            classes = ['Class 0', 'Class 1'] # update with your actual class labels\n",
    "            cmap=plt.cm.Blues\n",
    "            ax[2].imshow(cm, interpolation='nearest', cmap=cmap)\n",
    "            ax[2].set_title('Confusion Matrix')\n",
    "            ax[2].set_xticks(range(len(classes)))\n",
    "            ax[2].set_yticks(range(len(classes)))\n",
    "            ax[2].set_xticklabels(classes, rotation=45)\n",
    "            ax[2].set_yticklabels(classes)\n",
    "            thresh = cm.max() / 2.\n",
    "            for i, j in itertools.product(range(cm.shape[0]), range(cm.shape[1])):\n",
    "                ax[2].text(j, i, format(cm[i, j], 'd'), horizontalalignment=\"center\", color=\"white\" if cm[i, j] > thresh else \"black\")\n",
    "            plt.tight_layout()\n",
    "\n",
<<<<<<< HEAD
    "experiment_2 = Experiment(\n",
    "    experiment_name = \"CNN_autolog\",\n",
    "    model_name = \"CNN_basic_1_layer\",\n",
    "    model = create_model_cnn_basic_1_layer(),\n",
    "    dataset = (X_train, y_train, X_val, y_val),\n",
    "    hyperparameters = {\n",
    "        \"epochs\": 17,\n",
    "        \"filters\": 128,\n",
    "        \"kernel_size\": 3,\n",
    "        \"pool_size\": 2,\n",
    "        \"dropout\": 0.1,\n",
    "        \"dense_size\": 16,\n",
    "        \"loss\": \"binary_crossentropy\",\n",
    "        \"optimizer\": \"adam\",\n",
    "        \n",
    "    },metrics = [\"accuracy\"],\n",
    ")"
   ]
  },
  {
   "cell_type": "code",
   "execution_count": 8,
   "metadata": {},
   "outputs": [
    {
     "name": "stderr",
     "output_type": "stream",
     "text": [
      "2023-03-29 19:24:12.701402: I tensorflow/core/grappler/optimizers/custom_graph_optimizer_registry.cc:114] Plugin optimizer for device_type GPU is enabled.\n",
      "2023-03-29 19:24:13.658487: I tensorflow/core/grappler/optimizers/custom_graph_optimizer_registry.cc:114] Plugin optimizer for device_type GPU is enabled.\n",
      "2023-03-29 19:24:13.685964: I tensorflow/core/common_runtime/pluggable_device/pluggable_device_factory.cc:306] Could not identify NUMA node of platform GPU ID 0, defaulting to 0. Your kernel may not have been built with NUMA support.\n",
      "2023-03-29 19:24:13.686046: I tensorflow/core/common_runtime/pluggable_device/pluggable_device_factory.cc:272] Created TensorFlow device (/job:localhost/replica:0/task:0/device:GPU:0 with 10171 MB memory) -> physical PluggableDevice (device: 0, name: DML, pci bus id: <undefined>)\n",
      "2023-03-29 19:24:19.766869: I tensorflow/core/grappler/optimizers/custom_graph_optimizer_registry.cc:114] Plugin optimizer for device_type GPU is enabled.\n",
      "2023-03-29 19:24:26.190886: I tensorflow/core/grappler/optimizers/custom_graph_optimizer_registry.cc:114] Plugin optimizer for device_type GPU is enabled.\n",
      "2023-03-29 19:24:27.096796: I tensorflow/core/grappler/optimizers/custom_graph_optimizer_registry.cc:114] Plugin optimizer for device_type GPU is enabled.\n",
      "2023-03-29 19:24:27.139554: I tensorflow/core/common_runtime/pluggable_device/pluggable_device_factory.cc:306] Could not identify NUMA node of platform GPU ID 0, defaulting to 0. Your kernel may not have been built with NUMA support.\n",
      "2023-03-29 19:24:27.139679: I tensorflow/core/common_runtime/pluggable_device/pluggable_device_factory.cc:272] Created TensorFlow device (/job:localhost/replica:0/task:0/device:GPU:0 with 10171 MB memory) -> physical PluggableDevice (device: 0, name: DML, pci bus id: <undefined>)\n",
      "2023-03-29 19:24:32.773701: I tensorflow/core/grappler/optimizers/custom_graph_optimizer_registry.cc:114] Plugin optimizer for device_type GPU is enabled.\n"
     ]
    }
   ],
   "source": [
    "%%capture\n",
    "experiments = [experiment_1, experiment_2]\n",
=======
    "        # Save the plots to a file\n",
    "        plt.tight_layout()\n",
    "        plt.savefig(artifact_path)\n",
    "        return artifact_path\n",
>>>>>>> 05257b63
    "\n",
    "            \n",
    "    # def log_artifacts(self):\n",
    "    #     # Same as before\n",
    "    #     pass\n"
   ]
  },
  {
   "cell_type": "code",
<<<<<<< HEAD
   "execution_count": 9,
=======
   "execution_count": 22,
>>>>>>> 05257b63
   "metadata": {},
   "outputs": [],
   "source": [
    "import mlflow\n",
    "\n",
<<<<<<< HEAD
    "from tensorflow.keras.models import Sequential\n",
    "from tensorflow.keras.layers import Dense, Dropout, Flatten, Conv2D, MaxPooling2D,LSTM, Conv1D, Activation, MaxPooling1D\n",
    "from tensorflow.keras.optimizers import Adam\n",
    "from sklearn.metrics import confusion_matrix\n",
    "from tensorflow.keras.metrics import AUC\n",
    "import keras\n",
    "\n",
    "from sklearn.model_selection import KFold\n",
    "\n",
    "from sz_utils import data_handler\n",
    "import matplotlib.pyplot as plt\n",
    "import numpy as np\n",
    "import pandas as pd\n",
    "# check if gpu is available\n",
    "import tensorflow as tf\n",
    "tf.config.list_physical_devices('GPU')"
   ]
  },
  {
   "cell_type": "code",
   "execution_count": 10,
   "metadata": {},
   "outputs": [],
   "source": [
    "%%capture\n",
    "# collect the data\n",
    "preictal, interictal = data_handler.make_patient_windows(\"chb01\")\n",
    "\n",
    "# make the labels\n",
    "X = np.concatenate((preictal, interictal), axis=0)\n",
    "y = np.concatenate((np.ones((preictal.shape[0], 1)), np.zeros((interictal.shape[0], 1))), axis=0)\n",
    "\n",
    "# Shuffle the data\n",
    "shuffle_indices = np.random.permutation(np.arange(X.shape[0]))\n",
    "X = X[shuffle_indices]\n",
    "y = y[shuffle_indices]\n",
    "\n",
    "# Split the data into train and test\n",
    "train_size = int(X.shape[0] * 0.8)\n",
    "X_train = X[:train_size]\n",
    "y_train = y[:train_size]\n",
    "X_test = X[train_size:]\n",
    "y_test = y[train_size:]\n",
    "\n",
    "# Split test data into validation and test\n",
    "val_size = int(X_test.shape[0] * 0.5)\n",
    "X_val = X_test[:val_size]\n",
    "y_val = y_test[:val_size]\n",
    "X_test = X_test[val_size:]\n",
    "y_test = y_test[val_size:]"
=======
    "def registrar_experiment(experiment: Experiment):\n",
    "    with mlflow.start_run(nested=True):\n",
    "        experiment.set_experiment()\n",
    "        experiment.log_params()\n",
    "        history = experiment.fit()\n",
    "        y_pred = experiment.model.predict(X_test)\n",
    "        y_true = y_test\n",
    "        experiment.log_metrics(history)\n",
    "        # print(graph_path)\n",
    "        y_pred_classes = (y_pred > 0.5).astype(int)\n",
    "        graph_path = experiment._log_graphs(history, y_true=y_true, y_pred=y_pred_classes)\n",
    "        # print(graph_path)\n",
    "        mlflow.log_artifact(graph_path, artifact_path='Artifacts')\n",
    "        # experiment.log_artifacts()\n"
>>>>>>> 05257b63
   ]
  },
  {
   "cell_type": "code",
<<<<<<< HEAD
   "execution_count": 11,
   "metadata": {},
   "outputs": [],
   "source": [
    "num_classes = 2 \n",
    "input_shape_dataset = (X_train.shape[1], X_train.shape[2])\n",
    "input_shape_dataset\n",
    "\n",
    "def create_model_cnn_basic_1_layer(\n",
    "    input_shape_dataset: tuple = input_shape_dataset,\n",
    "    num_classes: int = num_classes,\n",
    "    debug: bool = False,\n",
    "    filters: int = 256,\n",
    "    kernel_size: int = 3,\n",
    "    pool_size: int = 2,\n",
    "    dropout: float = 0.1,\n",
    "    dense_size: int = 64,\n",
    "    loss: str = \"binary_crossentropy\",\n",
    "    optimizer: str = \"adam\",\n",
    "    metrics: list = [\"accuracy\"],\n",
    "\n",
    ") -> tf.keras.Model:\n",
    "\n",
    "    \"\"\"This function creates a basic convolutional neural network model with 2 convolutional layers, 2 dense layers and a softmax layer\n",
    "\n",
    "    :param input_shape_dataset: shape of the input data\n",
    "    :type input_shape_dataset: tuple\n",
    "    :param num_classes: number of classes\n",
    "    :type num_classes: int\n",
    "    :return: return a model\n",
    "    :rtype: tf.keras.Model\n",
    "    \"\"\"\n",
    "\n",
    "    if debug:\n",
    "        print(\"------------model summary---------------\")\n",
    "        print(\"input_shape_dataset\", input_shape_dataset)\n",
    "        print(\"num_classes\", num_classes)\n",
    "\n",
    "    input_shape_dataset: tuple\n",
    "    \n",
    "    model = Sequential()\n",
    "\n",
    "    model.add(Conv1D(filters, kernel_size, input_shape=(input_shape_dataset)))\n",
    "    model.add(Activation('relu'))\n",
    "    model.add(MaxPooling1D(pool_size=pool_size))\n",
    "    model.add(Flatten())\n",
    "    model.add(Dense(dense_size))\n",
    "    model.add(Dropout(dropout))\n",
    "\n",
    "    model.add(Dense(1))\n",
    "    model.add(Activation('sigmoid'))\n",
    "\n",
    "    model.compile(loss=loss, optimizer=optimizer, metrics=metrics)\n",
    "\n",
    "    return model"
   ]
  },
  {
   "cell_type": "code",
   "execution_count": 12,
=======
   "execution_count": 15,
>>>>>>> 05257b63
   "metadata": {},
   "outputs": [
    {
     "name": "stderr",
     "output_type": "stream",
     "text": [
<<<<<<< HEAD
      "2023/03/29 19:25:16 INFO mlflow.utils.autologging_utils: Created MLflow autologging run with ID '1475518e7886440c9716229eb7d33116', which will track hyperparameters, performance metrics, model artifacts, and lineage information for the current tensorflow workflow\n"
=======
      "WARNING:root:Malformed experiment 'models'. Detailed error Yaml file 'C:\\Users\\crist\\Documents\\tesis\\SeizurePrediction\\src\\notebooks\\mlruns\\models\\meta.yaml' does not exist.\n",
      "Traceback (most recent call last):\n",
      "  File \"C:\\Users\\crist\\AppData\\Roaming\\Python\\Python39\\site-packages\\mlflow\\store\\tracking\\file_store.py\", line 279, in search_experiments\n",
      "    exp = self._get_experiment(exp_id, view_type)\n",
      "  File \"C:\\Users\\crist\\AppData\\Roaming\\Python\\Python39\\site-packages\\mlflow\\store\\tracking\\file_store.py\", line 372, in _get_experiment\n",
      "    meta = FileStore._read_yaml(experiment_dir, FileStore.META_DATA_FILE_NAME)\n",
      "  File \"C:\\Users\\crist\\AppData\\Roaming\\Python\\Python39\\site-packages\\mlflow\\store\\tracking\\file_store.py\", line 1082, in _read_yaml\n",
      "    return _read_helper(root, file_name, attempts_remaining=retries)\n",
      "  File \"C:\\Users\\crist\\AppData\\Roaming\\Python\\Python39\\site-packages\\mlflow\\store\\tracking\\file_store.py\", line 1075, in _read_helper\n",
      "    result = read_yaml(root, file_name)\n",
      "  File \"C:\\Users\\crist\\AppData\\Roaming\\Python\\Python39\\site-packages\\mlflow\\utils\\file_utils.py\", line 182, in read_yaml\n",
      "    raise MissingConfigException(\"Yaml file '%s' does not exist.\" % file_path)\n",
      "mlflow.exceptions.MissingConfigException: Yaml file 'C:\\Users\\crist\\Documents\\tesis\\SeizurePrediction\\src\\notebooks\\mlruns\\models\\meta.yaml' does not exist.\n"
>>>>>>> 05257b63
     ]
    },
    {
     "name": "stdout",
     "output_type": "stream",
     "text": [
<<<<<<< HEAD
      "------------------------------------------------------------------------\n",
      "Training for fold 1 ...\n"
     ]
    },
    {
     "name": "stderr",
     "output_type": "stream",
     "text": [
      "2023-03-29 19:25:17.423315: I tensorflow/core/grappler/optimizers/custom_graph_optimizer_registry.cc:114] Plugin optimizer for device_type GPU is enabled.\n",
      "2023-03-29 19:25:22.612340: I tensorflow/core/grappler/optimizers/custom_graph_optimizer_registry.cc:114] Plugin optimizer for device_type GPU is enabled.\n"
     ]
    },
    {
     "name": "stdout",
     "output_type": "stream",
     "text": [
      "1/1 [==============================] - 1s 511ms/step\n"
=======
      "Training fold 1/5\n",
      "Epoch 1/10\n",
      " 4/17 [======>.......................] - ETA: 0s - loss: 3622.6479 - accuracy: 0.5000"
>>>>>>> 05257b63
     ]
    },
    {
     "name": "stderr",
     "output_type": "stream",
     "text": [
<<<<<<< HEAD
      "2023/03/29 19:25:28 WARNING mlflow.utils.environment: Encountered an unexpected error while inferring pip requirements (model URI: /tmp/tmpwhws0164/model, flavor: tensorflow), fall back to return ['tensorflow==2.10.0']. Set logging level to DEBUG to see the full traceback.\n",
      "2023-03-29 19:25:29.158503: I tensorflow/core/grappler/optimizers/custom_graph_optimizer_registry.cc:114] Plugin optimizer for device_type GPU is enabled.\n",
      "2023-03-29 19:25:29.194532: I tensorflow/core/common_runtime/pluggable_device/pluggable_device_factory.cc:306] Could not identify NUMA node of platform GPU ID 0, defaulting to 0. Your kernel may not have been built with NUMA support.\n",
      "2023-03-29 19:25:29.194673: I tensorflow/core/common_runtime/pluggable_device/pluggable_device_factory.cc:272] Created TensorFlow device (/job:localhost/replica:0/task:0/device:GPU:0 with 10171 MB memory) -> physical PluggableDevice (device: 0, name: DML, pci bus id: <undefined>)\n",
      "2023/03/29 19:25:29 INFO mlflow.utils.autologging_utils: Created MLflow autologging run with ID '9a01b01bfebe4775ba07b26942318dcb', which will track hyperparameters, performance metrics, model artifacts, and lineage information for the current tensorflow workflow\n"
=======
      "WARNING:tensorflow:Callback method `on_train_batch_end` is slow compared to the batch time (batch time: 0.0224s vs `on_train_batch_end` time: 0.0383s). Check your callbacks.\n"
>>>>>>> 05257b63
     ]
    },
    {
     "name": "stdout",
     "output_type": "stream",
     "text": [
<<<<<<< HEAD
      "Score for fold 1: loss of 0.11172610521316528; accuracy of 98.21428656578064%\n",
      "------------------------------------------------------------------------\n",
      "Training for fold 2 ...\n"
=======
      "17/17 [==============================] - 1s 41ms/step - loss: 1565.4106 - accuracy: 0.5345 - val_loss: 420.4722 - val_accuracy: 0.5556\n",
      "Epoch 2/10\n",
      "17/17 [==============================] - 0s 20ms/step - loss: 62.9979 - accuracy: 0.8883 - val_loss: 64.5065 - val_accuracy: 0.8593\n",
      "Epoch 3/10\n",
      "17/17 [==============================] - 0s 19ms/step - loss: 15.9867 - accuracy: 0.9609 - val_loss: 20.4989 - val_accuracy: 0.9111\n",
      "Epoch 4/10\n",
      "17/17 [==============================] - 0s 21ms/step - loss: 3.4858 - accuracy: 0.9907 - val_loss: 13.6217 - val_accuracy: 0.9407\n",
      "Epoch 5/10\n",
      "17/17 [==============================] - 0s 19ms/step - loss: 1.0718 - accuracy: 0.9963 - val_loss: 2.6008 - val_accuracy: 0.9852\n",
      "Epoch 6/10\n",
      "17/17 [==============================] - 0s 20ms/step - loss: 3.1139e-26 - accuracy: 1.0000 - val_loss: 1.5418 - val_accuracy: 0.9852\n",
      "Epoch 7/10\n",
      "17/17 [==============================] - 0s 20ms/step - loss: 0.0000e+00 - accuracy: 1.0000 - val_loss: 1.4314 - val_accuracy: 0.9926\n",
      "Epoch 8/10\n",
      "17/17 [==============================] - 0s 19ms/step - loss: 0.0000e+00 - accuracy: 1.0000 - val_loss: 1.4135 - val_accuracy: 0.9926\n",
      "Epoch 9/10\n",
      "17/17 [==============================] - 0s 20ms/step - loss: 0.0000e+00 - accuracy: 1.0000 - val_loss: 1.4103 - val_accuracy: 0.9926\n",
      "Epoch 10/10\n",
      "17/17 [==============================] - 0s 20ms/step - loss: 0.0000e+00 - accuracy: 1.0000 - val_loss: 1.4096 - val_accuracy: 0.9926\n",
      "1/1 [==============================] - 0s 66ms/step\n"
>>>>>>> 05257b63
     ]
    },
    {
     "name": "stderr",
     "output_type": "stream",
     "text": [
<<<<<<< HEAD
      "2023-03-29 19:25:29.794975: I tensorflow/core/grappler/optimizers/custom_graph_optimizer_registry.cc:114] Plugin optimizer for device_type GPU is enabled.\n"
=======
      "2023/04/02 19:04:09 WARNING mlflow.utils.autologging_utils: MLflow autologging encountered a warning: \"C:\\Users\\crist\\AppData\\Roaming\\Python\\Python39\\site-packages\\mlflow\\tensorflow\\__init__.py:189: UserWarning: The pyfunc inference behavior of Keras models logged with signatures differs from the behavior of Keras models logged without signatures. Specifically, when a signature is present, passing a Pandas DataFrame as input to the pyfunc `predict()` API produces an `ndarray` (for single-output models) or a dictionary of `str -> ndarray`: (for multi-output models). In contrast, when a signature is *not* present, `predict()` produces a Pandas DataFrame output in response to a Pandas DataFrame input.\"\n",
      "WARNING:absl:Found untraced functions such as _jit_compiled_convolution_op while saving (showing 1 of 1). These functions will not be directly callable after loading.\n",
      "INFO:tensorflow:Assets written to: C:\\Users\\crist\\AppData\\Local\\Temp\\tmpxlr41vjy\\model\\data\\model\\assets\n"
>>>>>>> 05257b63
     ]
    },
    {
     "name": "stdout",
     "output_type": "stream",
     "text": [
<<<<<<< HEAD
      "1/1 [==============================] - 0s 64ms/step\n"
     ]
    },
    {
     "name": "stderr",
     "output_type": "stream",
     "text": [
      "2023-03-29 19:25:32.560999: I tensorflow/core/grappler/optimizers/custom_graph_optimizer_registry.cc:114] Plugin optimizer for device_type GPU is enabled.\n",
      "2023/03/29 19:25:37 WARNING mlflow.utils.environment: Encountered an unexpected error while inferring pip requirements (model URI: /tmp/tmp17rkwd45/model, flavor: tensorflow), fall back to return ['tensorflow==2.10.0']. Set logging level to DEBUG to see the full traceback.\n",
      "2023-03-29 19:25:37.394789: I tensorflow/core/grappler/optimizers/custom_graph_optimizer_registry.cc:114] Plugin optimizer for device_type GPU is enabled.\n",
      "2023-03-29 19:25:37.431962: I tensorflow/core/common_runtime/pluggable_device/pluggable_device_factory.cc:306] Could not identify NUMA node of platform GPU ID 0, defaulting to 0. Your kernel may not have been built with NUMA support.\n",
      "2023-03-29 19:25:37.432050: I tensorflow/core/common_runtime/pluggable_device/pluggable_device_factory.cc:272] Created TensorFlow device (/job:localhost/replica:0/task:0/device:GPU:0 with 10171 MB memory) -> physical PluggableDevice (device: 0, name: DML, pci bus id: <undefined>)\n",
      "2023/03/29 19:25:37 INFO mlflow.utils.autologging_utils: Created MLflow autologging run with ID '1a7ddc010fff412b8eadbf4e7ac0caf8', which will track hyperparameters, performance metrics, model artifacts, and lineage information for the current tensorflow workflow\n"
     ]
    },
    {
     "name": "stdout",
     "output_type": "stream",
     "text": [
      "Score for fold 2: loss of 0.6943904161453247; accuracy of 44.64285671710968%\n",
      "------------------------------------------------------------------------\n",
      "Training for fold 3 ...\n"
=======
      "Training fold 2/5\n",
      "Epoch 1/10\n",
      " 5/17 [=======>......................] - ETA: 0s - loss: 0.0000e+00 - accuracy: 1.0000"
>>>>>>> 05257b63
     ]
    },
    {
     "name": "stderr",
     "output_type": "stream",
     "text": [
<<<<<<< HEAD
      "2023-03-29 19:25:37.955999: I tensorflow/core/grappler/optimizers/custom_graph_optimizer_registry.cc:114] Plugin optimizer for device_type GPU is enabled.\n"
=======
      "WARNING:tensorflow:Callback method `on_train_batch_end` is slow compared to the batch time (batch time: 0.0074s vs `on_train_batch_end` time: 0.0160s). Check your callbacks.\n"
>>>>>>> 05257b63
     ]
    },
    {
     "name": "stdout",
     "output_type": "stream",
     "text": [
<<<<<<< HEAD
      "1/1 [==============================] - 0s 64ms/step\n"
     ]
    },
    {
     "name": "stderr",
     "output_type": "stream",
     "text": [
      "2023-03-29 19:25:40.720879: I tensorflow/core/grappler/optimizers/custom_graph_optimizer_registry.cc:114] Plugin optimizer for device_type GPU is enabled.\n",
      "2023/03/29 19:25:45 WARNING mlflow.utils.environment: Encountered an unexpected error while inferring pip requirements (model URI: /tmp/tmpi2y2f2z8/model, flavor: tensorflow), fall back to return ['tensorflow==2.10.0']. Set logging level to DEBUG to see the full traceback.\n",
      "2023-03-29 19:25:46.043422: I tensorflow/core/grappler/optimizers/custom_graph_optimizer_registry.cc:114] Plugin optimizer for device_type GPU is enabled.\n",
      "2023-03-29 19:25:46.077254: I tensorflow/core/common_runtime/pluggable_device/pluggable_device_factory.cc:306] Could not identify NUMA node of platform GPU ID 0, defaulting to 0. Your kernel may not have been built with NUMA support.\n",
      "2023-03-29 19:25:46.077350: I tensorflow/core/common_runtime/pluggable_device/pluggable_device_factory.cc:272] Created TensorFlow device (/job:localhost/replica:0/task:0/device:GPU:0 with 10171 MB memory) -> physical PluggableDevice (device: 0, name: DML, pci bus id: <undefined>)\n",
      "2023/03/29 19:25:46 INFO mlflow.utils.autologging_utils: Created MLflow autologging run with ID '51b8a9d5bb1f4b68aa5b50ab0c788352', which will track hyperparameters, performance metrics, model artifacts, and lineage information for the current tensorflow workflow\n"
     ]
    },
    {
     "name": "stdout",
     "output_type": "stream",
     "text": [
      "Score for fold 3: loss of 0.38884949684143066; accuracy of 92.26190447807312%\n",
      "------------------------------------------------------------------------\n",
      "Training for fold 4 ...\n"
     ]
    },
    {
     "name": "stderr",
     "output_type": "stream",
     "text": [
      "2023-03-29 19:25:46.644247: I tensorflow/core/grappler/optimizers/custom_graph_optimizer_registry.cc:114] Plugin optimizer for device_type GPU is enabled.\n"
     ]
    },
    {
     "name": "stdout",
     "output_type": "stream",
     "text": [
      "1/1 [==============================] - 0s 64ms/step\n"
=======
      "17/17 [==============================] - 1s 29ms/step - loss: 0.5441 - accuracy: 0.9944 - val_loss: 0.0000e+00 - val_accuracy: 1.0000\n",
      "Epoch 2/10\n",
      "17/17 [==============================] - 0s 18ms/step - loss: 0.2911 - accuracy: 0.9981 - val_loss: 0.0000e+00 - val_accuracy: 1.0000\n",
      "Epoch 3/10\n",
      "17/17 [==============================] - 0s 20ms/step - loss: 9.2422e-13 - accuracy: 1.0000 - val_loss: 1.9171e-22 - val_accuracy: 1.0000\n",
      "Epoch 4/10\n",
      "17/17 [==============================] - 0s 23ms/step - loss: 0.0782 - accuracy: 0.9963 - val_loss: 0.0000e+00 - val_accuracy: 1.0000\n",
      "Epoch 5/10\n",
      "17/17 [==============================] - 0s 18ms/step - loss: 0.3343 - accuracy: 0.9963 - val_loss: 0.0000e+00 - val_accuracy: 1.0000\n",
      "Epoch 6/10\n",
      "17/17 [==============================] - 0s 19ms/step - loss: 0.2867 - accuracy: 0.9981 - val_loss: 0.0000e+00 - val_accuracy: 1.0000\n",
      "1/1 [==============================] - 0s 17ms/step\n"
>>>>>>> 05257b63
     ]
    },
    {
     "name": "stderr",
     "output_type": "stream",
     "text": [
<<<<<<< HEAD
      "2023-03-29 19:25:49.405485: I tensorflow/core/grappler/optimizers/custom_graph_optimizer_registry.cc:114] Plugin optimizer for device_type GPU is enabled.\n",
      "2023/03/29 19:25:54 WARNING mlflow.utils.environment: Encountered an unexpected error while inferring pip requirements (model URI: /tmp/tmpukyyvrze/model, flavor: tensorflow), fall back to return ['tensorflow==2.10.0']. Set logging level to DEBUG to see the full traceback.\n",
      "2023-03-29 19:25:54.276806: I tensorflow/core/grappler/optimizers/custom_graph_optimizer_registry.cc:114] Plugin optimizer for device_type GPU is enabled.\n",
      "2023-03-29 19:25:54.310506: I tensorflow/core/common_runtime/pluggable_device/pluggable_device_factory.cc:306] Could not identify NUMA node of platform GPU ID 0, defaulting to 0. Your kernel may not have been built with NUMA support.\n",
      "2023-03-29 19:25:54.310564: I tensorflow/core/common_runtime/pluggable_device/pluggable_device_factory.cc:272] Created TensorFlow device (/job:localhost/replica:0/task:0/device:GPU:0 with 10171 MB memory) -> physical PluggableDevice (device: 0, name: DML, pci bus id: <undefined>)\n",
      "2023/03/29 19:25:54 INFO mlflow.utils.autologging_utils: Created MLflow autologging run with ID '5bcb8fff354242b6be9b1bef8cdf9d58', which will track hyperparameters, performance metrics, model artifacts, and lineage information for the current tensorflow workflow\n"
=======
      "2023/04/02 19:04:20 WARNING mlflow.utils.autologging_utils: MLflow autologging encountered a warning: \"C:\\Users\\crist\\AppData\\Roaming\\Python\\Python39\\site-packages\\mlflow\\tensorflow\\__init__.py:189: UserWarning: The pyfunc inference behavior of Keras models logged with signatures differs from the behavior of Keras models logged without signatures. Specifically, when a signature is present, passing a Pandas DataFrame as input to the pyfunc `predict()` API produces an `ndarray` (for single-output models) or a dictionary of `str -> ndarray`: (for multi-output models). In contrast, when a signature is *not* present, `predict()` produces a Pandas DataFrame output in response to a Pandas DataFrame input.\"\n",
      "WARNING:absl:Found untraced functions such as _jit_compiled_convolution_op while saving (showing 1 of 1). These functions will not be directly callable after loading.\n",
      "INFO:tensorflow:Assets written to: C:\\Users\\crist\\AppData\\Local\\Temp\\tmpfcnli4ji\\model\\data\\model\\assets\n"
>>>>>>> 05257b63
     ]
    },
    {
     "name": "stdout",
     "output_type": "stream",
     "text": [
<<<<<<< HEAD
      "Score for fold 4: loss of 0.25302520394325256; accuracy of 95.23809552192688%\n",
      "------------------------------------------------------------------------\n",
      "Training for fold 5 ...\n"
=======
      "Training fold 3/5\n",
      "Epoch 1/10\n",
      " 5/17 [=======>......................] - ETA: 0s - loss: 0.0000e+00 - accuracy: 1.0000"
>>>>>>> 05257b63
     ]
    },
    {
     "name": "stderr",
     "output_type": "stream",
     "text": [
<<<<<<< HEAD
      "2023-03-29 19:25:54.984944: I tensorflow/core/grappler/optimizers/custom_graph_optimizer_registry.cc:114] Plugin optimizer for device_type GPU is enabled.\n"
=======
      "WARNING:tensorflow:Callback method `on_train_batch_end` is slow compared to the batch time (batch time: 0.0071s vs `on_train_batch_end` time: 0.0078s). Check your callbacks.\n"
>>>>>>> 05257b63
     ]
    },
    {
     "name": "stdout",
     "output_type": "stream",
     "text": [
<<<<<<< HEAD
      "1/1 [==============================] - 0s 67ms/step\n"
     ]
    },
    {
     "name": "stderr",
     "output_type": "stream",
     "text": [
      "2023-03-29 19:25:57.803636: I tensorflow/core/grappler/optimizers/custom_graph_optimizer_registry.cc:114] Plugin optimizer for device_type GPU is enabled.\n",
      "2023/03/29 19:26:02 WARNING mlflow.utils.environment: Encountered an unexpected error while inferring pip requirements (model URI: /tmp/tmpoho55mx6/model, flavor: tensorflow), fall back to return ['tensorflow==2.10.0']. Set logging level to DEBUG to see the full traceback.\n"
     ]
    },
    {
     "name": "stdout",
     "output_type": "stream",
     "text": [
      "Score for fold 5: loss of 0.6940484046936035; accuracy of 41.66666865348816%\n"
     ]
    },
    {
     "name": "stderr",
     "output_type": "stream",
     "text": [
      "2023-03-29 19:26:03.127543: I tensorflow/core/grappler/optimizers/custom_graph_optimizer_registry.cc:114] Plugin optimizer for device_type GPU is enabled.\n",
      "2023-03-29 19:26:03.168825: I tensorflow/core/common_runtime/pluggable_device/pluggable_device_factory.cc:306] Could not identify NUMA node of platform GPU ID 0, defaulting to 0. Your kernel may not have been built with NUMA support.\n",
      "2023-03-29 19:26:03.169023: I tensorflow/core/common_runtime/pluggable_device/pluggable_device_factory.cc:272] Created TensorFlow device (/job:localhost/replica:0/task:0/device:GPU:0 with 10171 MB memory) -> physical PluggableDevice (device: 0, name: DML, pci bus id: <undefined>)\n"
     ]
    }
   ],
   "source": [
    "num_folds = 5\n",
    "fold_no = 1\n",
    "# Define per-fold score containers <-- these are new\n",
    "acc_per_fold = []\n",
    "loss_per_fold = []\n",
    "\n",
    "inputs = X\n",
    "targets = y\n",
    "\n",
    "kfold = KFold(n_splits=num_folds, shuffle=True)\n",
    "\n",
    "for train, test in kfold.split(inputs, targets):\n",
    "    # create model\n",
    "    model = Sequential()\n",
    "    model.add(Conv1D(filters=32, kernel_size=3, activation='relu', input_shape=(inputs.shape[1], inputs.shape[2])))\n",
    "    model.add(Conv1D(filters=32, kernel_size=3, activation='relu'))\n",
    "    model.add(Dropout(0.5))\n",
    "    model.add(MaxPooling1D(pool_size=2))\n",
    "    model.add(Flatten())\n",
    "    model.add(Dense(100, activation='relu'))\n",
    "    model.add(Dense(1, activation='sigmoid'))\n",
    "    # Compile model\n",
    "    model.compile(loss='binary_crossentropy', optimizer='adam', metrics=['accuracy'])\n",
    "     # Generate a print\n",
    "    print('------------------------------------------------------------------------')\n",
    "    print(f'Training for fold {fold_no} ...')\n",
    "    # Fit the model\n",
    "    model.fit(inputs[train], targets[train], epochs=10, verbose=0)\n",
    "    # evaluate the model\n",
    "    # Generate generalization metrics\n",
    "    scores = model.evaluate(inputs[test], targets[test], verbose=0)\n",
    "    print(f'Score for fold {fold_no}: {model.metrics_names[0]} of {scores[0]}; {model.metrics_names[1]} of {scores[1]*100}%')\n",
    "    acc_per_fold.append(scores[1] * 100)\n",
    "    loss_per_fold.append(scores[0])\n",
    "\n",
    "    # Increase fold number\n",
    "    fold_no = fold_no + 1\n",
    "\n"
   ]
  },
  {
   "cell_type": "code",
   "execution_count": 13,
   "metadata": {},
   "outputs": [
=======
      "17/17 [==============================] - 0s 26ms/step - loss: 8.6919e-36 - accuracy: 1.0000 - val_loss: 0.0000e+00 - val_accuracy: 1.0000\n",
      "Epoch 2/10\n",
      "17/17 [==============================] - 0s 20ms/step - loss: 0.0220 - accuracy: 0.9981 - val_loss: 0.0000e+00 - val_accuracy: 1.0000\n",
      "Epoch 3/10\n",
      "17/17 [==============================] - 0s 18ms/step - loss: 0.1947 - accuracy: 0.9981 - val_loss: 0.0000e+00 - val_accuracy: 1.0000\n",
      "Epoch 4/10\n",
      "17/17 [==============================] - 0s 20ms/step - loss: 4.3678e-10 - accuracy: 1.0000 - val_loss: 0.0000e+00 - val_accuracy: 1.0000\n",
      "Epoch 5/10\n",
      "17/17 [==============================] - 0s 19ms/step - loss: 0.1646 - accuracy: 0.9981 - val_loss: 0.0000e+00 - val_accuracy: 1.0000\n",
      "Epoch 6/10\n",
      "17/17 [==============================] - 0s 22ms/step - loss: 0.2703 - accuracy: 0.9963 - val_loss: 0.0000e+00 - val_accuracy: 1.0000\n",
      "1/1 [==============================] - 0s 16ms/step\n"
     ]
    },
    {
     "name": "stderr",
     "output_type": "stream",
     "text": [
      "2023/04/02 19:04:32 WARNING mlflow.utils.autologging_utils: MLflow autologging encountered a warning: \"C:\\Users\\crist\\AppData\\Roaming\\Python\\Python39\\site-packages\\mlflow\\tensorflow\\__init__.py:189: UserWarning: The pyfunc inference behavior of Keras models logged with signatures differs from the behavior of Keras models logged without signatures. Specifically, when a signature is present, passing a Pandas DataFrame as input to the pyfunc `predict()` API produces an `ndarray` (for single-output models) or a dictionary of `str -> ndarray`: (for multi-output models). In contrast, when a signature is *not* present, `predict()` produces a Pandas DataFrame output in response to a Pandas DataFrame input.\"\n",
      "WARNING:absl:Found untraced functions such as _jit_compiled_convolution_op while saving (showing 1 of 1). These functions will not be directly callable after loading.\n",
      "INFO:tensorflow:Assets written to: C:\\Users\\crist\\AppData\\Local\\Temp\\tmpi0ib5rq4\\model\\data\\model\\assets\n"
     ]
    },
    {
     "name": "stdout",
     "output_type": "stream",
     "text": [
      "Training fold 4/5\n",
      "Epoch 1/10\n",
      " 5/17 [=======>......................] - ETA: 0s - loss: 0.0000e+00 - accuracy: 1.0000"
     ]
    },
    {
     "name": "stderr",
     "output_type": "stream",
     "text": [
      "WARNING:tensorflow:Callback method `on_train_batch_end` is slow compared to the batch time (batch time: 0.0070s vs `on_train_batch_end` time: 0.0078s). Check your callbacks.\n"
     ]
    },
    {
     "name": "stdout",
     "output_type": "stream",
     "text": [
      "17/17 [==============================] - 0s 24ms/step - loss: 0.1291 - accuracy: 0.9981 - val_loss: 0.0000e+00 - val_accuracy: 1.0000\n",
      "Epoch 2/10\n",
      "17/17 [==============================] - 0s 18ms/step - loss: 0.1438 - accuracy: 0.9981 - val_loss: 0.0000e+00 - val_accuracy: 1.0000\n",
      "Epoch 3/10\n",
      "17/17 [==============================] - 0s 17ms/step - loss: 0.0576 - accuracy: 0.9981 - val_loss: 0.0000e+00 - val_accuracy: 1.0000\n",
      "Epoch 4/10\n",
      "17/17 [==============================] - 0s 18ms/step - loss: 0.0000e+00 - accuracy: 1.0000 - val_loss: 0.0000e+00 - val_accuracy: 1.0000\n",
      "Epoch 5/10\n",
      "17/17 [==============================] - 0s 18ms/step - loss: 1.8577e-26 - accuracy: 1.0000 - val_loss: 0.0000e+00 - val_accuracy: 1.0000\n",
      "Epoch 6/10\n",
      "17/17 [==============================] - 0s 19ms/step - loss: 0.0000e+00 - accuracy: 1.0000 - val_loss: 0.0000e+00 - val_accuracy: 1.0000\n",
      "1/1 [==============================] - 0s 16ms/step\n"
     ]
    },
    {
     "name": "stderr",
     "output_type": "stream",
     "text": [
      "2023/04/02 19:04:43 WARNING mlflow.utils.autologging_utils: MLflow autologging encountered a warning: \"C:\\Users\\crist\\AppData\\Roaming\\Python\\Python39\\site-packages\\mlflow\\tensorflow\\__init__.py:189: UserWarning: The pyfunc inference behavior of Keras models logged with signatures differs from the behavior of Keras models logged without signatures. Specifically, when a signature is present, passing a Pandas DataFrame as input to the pyfunc `predict()` API produces an `ndarray` (for single-output models) or a dictionary of `str -> ndarray`: (for multi-output models). In contrast, when a signature is *not* present, `predict()` produces a Pandas DataFrame output in response to a Pandas DataFrame input.\"\n",
      "WARNING:absl:Found untraced functions such as _jit_compiled_convolution_op while saving (showing 1 of 1). These functions will not be directly callable after loading.\n",
      "INFO:tensorflow:Assets written to: C:\\Users\\crist\\AppData\\Local\\Temp\\tmp3u4vu18n\\model\\data\\model\\assets\n"
     ]
    },
    {
     "name": "stdout",
     "output_type": "stream",
     "text": [
      "Training fold 5/5\n",
      "Epoch 1/10\n",
      " 5/17 [=======>......................] - ETA: 0s - loss: 0.0000e+00 - accuracy: 1.0000"
     ]
    },
    {
     "name": "stderr",
     "output_type": "stream",
     "text": [
      "WARNING:tensorflow:Callback method `on_train_batch_end` is slow compared to the batch time (batch time: 0.0074s vs `on_train_batch_end` time: 0.0077s). Check your callbacks.\n"
     ]
    },
    {
     "name": "stdout",
     "output_type": "stream",
     "text": [
      "17/17 [==============================] - 0s 27ms/step - loss: 7.5080e-28 - accuracy: 1.0000 - val_loss: 0.0000e+00 - val_accuracy: 1.0000\n",
      "Epoch 2/10\n",
      "17/17 [==============================] - 0s 18ms/step - loss: 0.0000e+00 - accuracy: 1.0000 - val_loss: 0.0000e+00 - val_accuracy: 1.0000\n",
      "Epoch 3/10\n",
      "17/17 [==============================] - 0s 17ms/step - loss: 0.0000e+00 - accuracy: 1.0000 - val_loss: 0.0000e+00 - val_accuracy: 1.0000\n",
      "Epoch 4/10\n",
      "17/17 [==============================] - 0s 18ms/step - loss: 0.0276 - accuracy: 0.9981 - val_loss: 0.0000e+00 - val_accuracy: 1.0000\n",
      "Epoch 5/10\n",
      "17/17 [==============================] - 0s 18ms/step - loss: 0.4336 - accuracy: 0.9981 - val_loss: 0.0000e+00 - val_accuracy: 1.0000\n",
      "Epoch 6/10\n",
      "17/17 [==============================] - 0s 18ms/step - loss: 0.9919 - accuracy: 0.9907 - val_loss: 0.0000e+00 - val_accuracy: 1.0000\n",
      "1/1 [==============================] - 0s 17ms/step\n"
     ]
    },
    {
     "name": "stderr",
     "output_type": "stream",
     "text": [
      "2023/04/02 19:04:53 WARNING mlflow.utils.autologging_utils: MLflow autologging encountered a warning: \"C:\\Users\\crist\\AppData\\Roaming\\Python\\Python39\\site-packages\\mlflow\\tensorflow\\__init__.py:189: UserWarning: The pyfunc inference behavior of Keras models logged with signatures differs from the behavior of Keras models logged without signatures. Specifically, when a signature is present, passing a Pandas DataFrame as input to the pyfunc `predict()` API produces an `ndarray` (for single-output models) or a dictionary of `str -> ndarray`: (for multi-output models). In contrast, when a signature is *not* present, `predict()` produces a Pandas DataFrame output in response to a Pandas DataFrame input.\"\n",
      "WARNING:absl:Found untraced functions such as _jit_compiled_convolution_op while saving (showing 1 of 1). These functions will not be directly callable after loading.\n",
      "INFO:tensorflow:Assets written to: C:\\Users\\crist\\AppData\\Local\\Temp\\tmphahvf_7v\\model\\data\\model\\assets\n"
     ]
    },
    {
     "name": "stdout",
     "output_type": "stream",
     "text": [
      "3/3 [==============================] - 0s 5ms/step\n"
     ]
    },
>>>>>>> 05257b63
    {
     "data": {
      "image/png": "iVBORw0KGgoAAAANSUhEUgAABQgAAAEYCAYAAAAQ+RvmAAAAOXRFWHRTb2Z0d2FyZQBNYXRwbG90bGliIHZlcnNpb24zLjUuMywgaHR0cHM6Ly9tYXRwbG90bGliLm9yZy/NK7nSAAAACXBIWXMAAAsTAAALEwEAmpwYAABSV0lEQVR4nO3deZyVdd3/8deHYWDYd9lhUFFERBRURMu9cMUsQ0vF+zb9VVpa2Z1tZpZ3lt0tllZappRLai5kmKbiUuACigqIgAayyiK7DOv398c56IADjDpnrpk5r+fjcR5zneu6zjXvcz3Q7zmfua7vJ1JKSJIkSZIkSSpOjbIOIEmSJEmSJCk7FgglSZIkSZKkImaBUJIkSZIkSSpiFgglSZIkSZKkImaBUJIkSZIkSSpiFgglSZIkSZKkImaBUJIkSZIkSSpiFgilWhIRj0fE8ohomnUWSZLer4iYHRHHZp1DkiRJNc8CoVQLIqIc+AiQgFNq8fc2rq3fJUmSJEmS6icLhFLtOAd4GrgZGLV1ZUT0jIh7ImJJRCyLiF9X2nZ+RLwSEasjYlpEHJhfnyJiz0r73RwRP8wvHxkR8yLiGxGxCPhjRLSLiAfyv2N5frlHpde3j4g/RsSC/Pb78uunRMTJlfYrjYilEXFAoU6SJKl+iYimEfGL/BiyIL/cNL+tY37MWRERb0XEUxHRKL/tGxExPz/GvRoRx2T7TiRJkoqbBUKpdpwD3Jp/fDwiOkdECfAAMAcoB7oDdwBExOnAFfnXtSZ31eGyav6uLkB7oDdwAbn/zv+Yf94LWAf8utL+fwKaA/sCuwE/z68fDZxVab8TgIUppReqmUOS1PB9GxgKDAL2Bw4GvpPf9jVgHtAJ6Ax8C0gRsTdwEXBQSqkV8HFgdq2mliRJ0ja8/VAqsIg4nFxx7s6U0tKIeA34DLkrCrsBX08pbcrv/q/8z88BP0kpPZd/Put9/MotwPdSSuvzz9cBf62U5ypgXH65K3A80CGltDy/yxP5n38GvhsRrVNKq4CzyRUTJUna6rPAl1JKiwEi4vvA74DvAhuBrkDvlNIs4Kn8PpuBpkD/iFiSUpqdRXBJkiS9yysIpcIbBTycUlqaf35bfl1PYE6l4mBlPYHXPuDvW5JSqtj6JCKaR8TvImJORKwCngTa5q9g7Am8Vak4+I6U0gLg38AnI6ItuULirR8wkySpYepG7kr4rebk1wFcQ+4PXA9HxOsRcRlAvlh4Cbkr5RdHxB0R0Q1JkiRlxgKhVEAR0Qz4NHBERCzKzwv4FXK3Yb0J9NpBI5G5wB47OOzb5G4J3qrLdtvTds+/BuwNHJJSag18dGu8/O9pny8AVuUWcrcZnw5MSCnN38F+kqTitIDcVfJb9cqvI6W0OqX0tZTS7uSmyvjq1rkGU0q3pZS2XmGfgB/XbmxJkiRVZoFQKqxTgc1Af3LzMw0C9iF3m9WpwELg6ohoERFlEXFY/nW/By6NiMGRs2dEbP0CNhn4TESURMRw4IhdZGhF7jbjFRHRHvje1g0ppYXAg8D1+WYmpRHx0UqvvQ84ELiY3JyEkqTiVpofr8oiogy4HfhORHSKiI7A5eSmqCAiTsqPXwGsJDcebomIvSPi6HwzkwpyY9SWbN6OJEmSwAKhVGijgD+mlN5IKS3a+iDXJORM4GRgT+ANchO5jwRIKd0FXEXuduTV5Ap17fPHvDj/uhXk5n66bxcZfgE0A5aSm/fwH9ttP5vcPFHTgcXkbvsin2Pr/IV9gHuq/7YlSQ3UWHIFva2PMmAi8BLwMvA88MP8vn2BR4A1wATg+pTSOHLzD15NblxaRK5B1jdr7y1IkiRpe5HS9ncjStK7IuJyYK+U0lm73FmSJEmSJNU7djGWtEP5W5LPI3eVoSRJkiRJaoC8xVhSlSLifHJNTB5MKT2ZdR5JkqRiFhE3RcTiiJiyg+0REddGxKyIeCkiDqztjJKk+stbjCVJkiSpjss3klsDjE4pDahi+wnAl4ATgEOAX6aUDqndlJKk+sorCCVJkiSpjsvf0fHWTnYZQa54mFJKTwNtI6Jr7aSTJNV3RTEHYceOHVN5eXnWMSRJNWTSpElLU0qdss7xQTgmSVLDUofGpO7kpofZal5+3cLtd4yIC4ALAFq0aDG4X79+tRJQklR4H3RcKooCYXl5ORMnTsw6hiSphkTEnKwzfFCOSZLUsNTHMSmldANwA8CQIUOS45IkNRwfdFzyFmNJkiRJqv/mAz0rPe+RXydJ0i5ZIJQkSZKk+m8McE6+m/FQYGVK6T23F0uSVJWiuMVYkiRJkuqziLgdOBLoGBHzgO8BpQAppd8CY8l1MJ4FvA38VzZJJUn1kQVCSZIytnHjRubNm0dFRUXWUQqurKyMHj16UFpamnUUSapXUkpn7mJ7Ai6spTiSpAbGAqEkSTsQETcBJwGLU0oDqtgewC/JXbHxNnBuSun59/t75s2bR6tWrSgvLyd3yIYppcSyZcuYN28effr0yTqOJEmSpLyCzkEYETdFxOKImLKD7RER10bErIh4KSIOrLRtVETMzD9GVVo/OCJezr/m2mjI36QkSVm7GRi+k+3HA33zjwuA33yQX1JRUUGHDh0adHEQICLo0KFDUVwpKUmSJNUnhW5ScjMf4ItVRLQnN6fGIcDBwPciol3+Nb8Bzq/0up0dX5KkDyyl9CTw1k52GQGMTjlPA20jousH+V0NvTi4VbG8T0mSJKk+KegtximlJyOifCe7vPPFCng6IrZ+sToS+GdK6S2AiPgnMDwiHgda57+EERGjgVOBBwv2JoDXRl9EqxWvFPJXqB6LCNo0K6VJiU3BpWrpsh8cf3XWKWpKd2Bupefz8uu26RoZEReQ+0MYvXr1qrVwkqQdm7pgJQtXVHBs/85ZR5EkKXNZz0G4oy9WO1s/r4r171GTX8YmvL6MPbes/VDHUMPWKILubZvRtU0Zjbw6RtJ2Uko3ADcADBkyJGUcp0orVqzgtttu44tf/OL7et0JJ5zAbbfdRtu2bQsTTJIKYMuWxLfvncK85et4cs8ONG+S9dciSZKy1WBHwpr8Mnb0JTexJdXJ73OqA1at28S1j87kH1MX0XtTcy4/qT9H99vN2+ik4jAf6FnpeY/8unpnxYoVXH/99e8pEG7atInGjXf8cWHs2LGFjiZJNe4vE+cyee4Kfj5yf4uDkiSRfYFwR1+s5pO7zbjy+sfz63tUsX9BdWvbrNC/QvVZO/jt2YN5auYSvv+3aZx3y0SO3LsT3z2pP3t0apl1OkmFNQa4KCLuIDdv7sqU0sJdvKZOuuyyy3jttdcYNGgQpaWllJWV0a5dO6ZPn86MGTM49dRTmTt3LhUVFVx88cVccMEFAJSXlzNx4kTWrFnD8ccfz+GHH8748ePp3r07999/P82aOYZKqlveWruBH/9jOof0ac+pg6q8GUmSpKKTdYGwyi9WEfEQ8L+VGpN8DPhmSumtiFgVEUOBZ4BzgF9lklzazkf6duLBiz/C6Alz+MU/ZzD8F0/y34f14aKj96RVWWnW8SR9ABFxO7k/WHWMiHnkGmiVAqSUfguMBU4AZgFvA//1YX/n9/82lWkLVn3Yw2yjf7fWfO/kfXe6z9VXX82UKVOYPHkyjz/+OCeeeCJTpkyhT58+ANx00020b9+edevWcdBBB/HJT36SDh06bHOMmTNncvvtt3PjjTfy6U9/mr/+9a+cddZZNfpeJOnD+sk/prOmYhM/OHWAd3xIkpRX0ALhB/1ilS8E/gB4Ln+oK7c2LAG+SK47cjNyzUkK2qBEej9KSxpx3uF9OGX/blzz0HR+9+Tr3PPCfL55fD9OHdSdRo38ECrVJymlM3exPQEX1lKcWnXwwQe/UxwEuPbaa7n33nsBmDt3LjNnznxPgbBPnz4MGjQIgMGDBzN79uzaiitJ1fL8G8u547m5XPDR3dmrc6us40iSVGcUuovxB/5ilVK6CbipivUTgQE1ElAqkE6tmvKTT+3PZw7pzRVjpvLVO1/kz0/P4funDGC/Hm2yjiepDtvVlX61pUWLFu8sP/744zzyyCNMmDCB5s2bc+SRR1JRUfGe1zRt2vSd5ZKSEtatW1crWSWpOjZvSXz3vil0aV3Gxcf0zTqOJEl1SqOsA0gN2aCebbnnC8P46en788Zb6zjlun/xzXteYtma9VlHk6RttGrVitWrV1e5beXKlbRr147mzZszffp0nn766VpOJ0kf3p+fnsPUBav47kn9adE065mWJEmqWxwZpQJr1Cj41OAefGzfzvzq0Zn88d+zeeClhXz1uL04a2hvSkus00vKXocOHTjssMMYMGAAzZo1o3Pnzu9sGz58OL/97W/ZZ5992HvvvRk6dGiGSSXp/Vuyej0/ffhVPtK3Iyfs1yXrOJIk1TkWCKVa0rqslG+f2J+RB/Xi+3+byvf/No3bn32DK07el2F7dsw6niRx2223Vbm+adOmPPhg1VP+bp1nsGPHjkyZMuWd9ZdeemmN55OkD+pHY19h/cYtfP+UfW1MIklSFbx0Saple+7WktH/fTA3nD2YdRs385nfP8MX/jyJecvfzjqaJElSg/PM68u454X5XPDR3dm9U8us40iSVCdZIJQyEBF8bN8u/PMrR/C14/Zi3KuLOeb/nuAXj8ygYuPmrONJkiQ1CBs3b+G790+he9tmXHjUnlnHkSSpzrJAKGWorLSELx3Tl8e+diTH9e/MLx6ZyTH/9wQPvryQXJNvSZIkfVA3/3s2M95cwxWn7EuzJiVZx5Ekqc6yQCjVAd3aNuPXnzmQOy4YSquyxnzh1uc56w/PMOPNqjuKSpIkaecWrazgF4/M4Jh+u3Fc/867foEkSUXMAqFUhwzdvQMPfOlwrhyxL1Pmr+L4Xz7F9/82lZXrNmYdTZIkqV75wd+nsWlL4opT9s06iiRJdZ4FQqmOaVzSiHMOLWfcpUdyxkE9uXn8bI7+6eP85bk32LLF244lSZJ25V8zl/L3lxZy4VF70rN986zjSJJU51kglOqo9i2acNUn9uNvFx3O7p1a8I2/vsyp1/+bSXOWZx1NkmjZ0k6gkuqm9Zs2c/n9Uyjv0JwLPrp71nEkSaoXLBBKddyA7m248/8dyi/PGMSbqyr45G/G89U7J7N4VUXW0SRJkuqc3z/1H15fupbvjxhAWamNSSRJqo7GWQeQtGsRwYhB3Tl2n85cN24Wv3/qPzw89U2+fMyenDusD00aW+uX9OFcdtll9OzZkwsvvBCAK664gsaNGzNu3DiWL1/Oxo0b+eEPf8iIESMyTipJOzb3rbf51WMzOX5AF47Yq1PWcSRJqjcsEEr1SIumjfmf4f349JCe/OCBafzv2Onc8excLj+5P0fuvVvW8STVhAcvg0Uv1+wxu+wHx1+9011GjhzJJZdc8k6B8M477+Shhx7iy1/+Mq1bt2bp0qUMHTqUU045hYio2XySVEOufGAajSL47kn9s44iSVK94mVHUj1U3rEFfzj3IP547kEk4Nw/PsfnbpnInGVrs44mqZ464IADWLx4MQsWLODFF1+kXbt2dOnShW9961sMHDiQY489lvnz5/Pmm29mHVWSqvTY9Df557Q3+fIxfenWtlnWcSRJqle8glCqx47qtxuH7dmRm/79H3716EyO+9mTnP/RPnzxyD1p0dT/vKV6aRdX+hXS6aefzt13382iRYsYOXIkt956K0uWLGHSpEmUlpZSXl5ORYXzn0qqeyo2buZ7Y6ay524t+e/D+mQdR5KkescrCKV6rknjRnz+iD147NIjOWlgV64b9xrH/N8T3D95PimlrONJqkdGjhzJHXfcwd13383pp5/OypUr2W233SgtLWXcuHHMmTMn64iSVKXrH3+NuW+t4wcjBjg3syRJH4Cjp9RAdG5dxs9GDuKvXziUjq2acPEdkxn5u6eZtmBV1tEk1RP77rsvq1evpnv37nTt2pXPfvazTJw4kf3224/Ro0fTr1+/rCNK0nvMXrqW3z7xGiMGdePQPTpkHUeSpHrJexClBmZw7/bcf+Hh3DlxLtc89Con/eopPnNIL7523N60a9Ek63iS6riXX363QUrHjh2ZMGFClfutWbOmtiJJ0g6llPjemKk0LWnEt0/YJ+s4kiTVW15BKDVAJY2CMw/uxbivHck5h5Zz+7NzOfKnj/OnCbPZvMXbjiVJUsPw0NRFPDFjCV85bi92a12WdRxJkuotC4RSA9ameSlXnLIvf//y4fTv2prv3j+Vk371L555fVnW0SRJkj6Utes3ceXfprFP19acc2jvrONIklSvWSCUikC/Lq257fxDuP6zB7Jq3UZG3vA0X7r9BRauXJd1NEl5xdJUqFjep6TCu/axmSxYWcEPT92XxiV+rZEk6cNwJJWKRERwwn5deeSrR/DlY/ry0NRFHP3TJ7hu3CwqNm7OOp5U1MrKyli2bFmDL56llFi2bBllZd4GKOnDmfnmav7w1H84fXAPBvdun3UcSZLqPZuUSEWmWZMSvnrcXpw+uAdX/f0VrnnoVf7y3Fy+e1J/jt1nNyIi64hS0enRowfz5s1jyZIlWUcpuLKyMnr06JF1DEn1WEqJ794/hRZNG3PZ8XZXlySpJlgglIpUz/bN+e3Zg/nXzKVc8bepnD96Ih/dqxOXn9SfPXdrmXU8qaiUlpbSp0+frGNIUr0w5sUFPP36W/zw1AF0aNk06ziSJDUI3mIsFbnD+3bkwYs/wndP6s8Lc5Yz/BdP8r9jX2F1xcaso0mSJG1jVcVGfvj3VxjYow1nHtwr6ziSJDUYFgglUVrSiPMO78O4rx/JJw/swY1Pvc5RP32CuyfNY8uWhj0nmiRJqj9+/s8ZLF2znh+eOoCSRsU3LUpEDI+IVyNiVkRcVsX2XhExLiJeiIiXIuKELHJKkuofC4SS3tGxZVN+/KmB3PfFw+jRrhmX3vUip/1mPC/OXZF1NEmSVOSmLVjFLeNn85mDezGwR9us49S6iCgBrgOOB/oDZ0ZE/+12+w5wZ0rpAOAM4PraTSlJqq8sEEp6j/17tuWeLwzjp6fvz7zl6zj1+n/zjbtfYuma9VlHkyRJRWjLllxjkrbNm/D1j++ddZysHAzMSim9nlLaANwBjNhunwS0zi+3ARbUYj5JUj1mgVBSlRo1Cj41uAePXXoEnzu8D399fh5H/fRx/vCv/7Bx85as40mSpCJy9/PzmDRnOZcd34+2zZtkHScr3YG5lZ7Py6+r7ArgrIiYB4wFvlTVgSLigoiYGBETlyxZUoiskqR6xgKhpJ1qXVbKt0/szz8u+SiDerblBw9M44RfPsW/Zi7NOpokSSoCK97ewNUPTmdw73Z86sAeWcep684Ebk4p9QBOAP4UEe/5zpdSuiGlNCSlNKRTp061HlKSVPdYIJRULXvu1pLR/30wN54zhPWbtnDWH57h83+axNy33s46mlQwTgYvSdm75qFXWfH2Bn4wYgCNirAxSSXzgZ6VnvfIr6vsPOBOgJTSBKAM6Fgr6SRJ9ZoFQknVFhEc178zD3/lo1z6sb14YsYSjv3ZE/zsnzNYt2Fz1vGkGuVk8JKUvRfnruC2Z99g1LBy+ndrvesXNGzPAX0jok9ENCE37ozZbp83gGMAImIfcgVC7yGWJO2SBUJJ71tZaQkXHd2XR792BMf178y1j87k2J89wdiXF5JSyjqeVFOcDF6SMrQ535ikY8umfOW4vbKOk7mU0ibgIuAh4BVyf6CaGhFXRsQp+d2+BpwfES8CtwPnJj+cSZKqoXHWASTVX93aNuPXnzmQs4Yu44oxU/nirc9z6O4dOHSPDllHqzNKGgWnD+7Bbq3Lso6i96+qyeAP2W6fK4CHI+JLQAvg2KoOFBEXABcA9OrVq8aDSlJDdPuzb/DSvJX88oxBtC4rzTpOnZBSGkuu+UjldZdXWp4GHFbbuSRJ9V9BC4QRMRz4JVAC/D6ldPV223sDNwGdgLeAs1JK8/LbfgycmN/1Bymlv+TXHwNcQ+7qxzXk/io2q5DvQ9LODd29Aw986XBuf/YNfvbPGUx4fVnWkeqUN5a9zY8/NTDrGCqMrZPB/19EHEpuMvgBKaVtWn2nlG4AbgAYMmSIV3JI0i4sW7Oeax56lUN378Ap+3fLOo4kSQ1ewQqEleZuOo7cVRfPRcSY/F+1tvopMDqldEtEHA38CDg7Ik4EDgQGAU2BxyPiwZTSKuA3wIiU0isR8UVy8z+dW6j3Ial6Gpc04uxDyzlraG+2WP54x3fue5l7np/PZcf3o12LJlnH0ftT3cngh0NuMviI2DoZ/OJaSShJDdTVD05n7fpNXDliXyKKujGJJEm1opBzEFZn7qb+wGP55XGVtvcHnkwpbUoprQVeIv8FDOd7kuq0iKCkkY+tj1HDylm/aQt/mTh31ydPdY2TwUtSBibOfou7Js3jvI/0oW/nVlnHkSSpKBSyQFjV3E3dt9vnReC0/PIngFYR0SG/fnhENI+IjsBRvHsVx+eAsRExDzgbuJoqRMQFETExIiYuWeJ3NUnZ6NelNYf0ac+fJsxhs5dW1itOBi9JtW/T5i18574pdG1TxpeP7pt1HEmSikbWXYwvBY6IiBeAI8jdurU5pfQwucl3x5P7wjUB2Jx/zVeAE1JKPYA/Aj+r6sAppRtSSkNSSkM6depU4LchSTt27rBy5q9YxyOvvJl1FL1PKaWxKaW9Ukp7pJSuyq+7PKU0Jr88LaV0WEpp/5TSoPz4JUn6gEZPmMP0Rau5/KT+tGhqP0VJkmpLIQuEu5y7KaW0IKV0WkrpAODb+XUr8j+vyn/ZOg4IYEZEdAL2Tyk9kz/EX4BhBXwPkvShHde/M93alHHL+NlZR5Ekqc5avKqCn/1zBh/dqxPDB3TJOo4kSUWlkAXCXc7dFBEdI2Jrhm+S62hMRJTkbzUmIgYCA4GHgeVAm4jYK/+a48jd9iVJdVbjkkacdWhvxr+2jBlvrs46jiRJddJVY19hw6YtfP8UG5NIklTbClYgrObcTUcCr0bEDKAzcFV+fSnwVERMA24Azso3LNkEnA/8NT/f09nA1wv1HiSpppxxUC+aNG7kVYSSJFVh/GtLuX/yAj5/xO706dgi6ziSJBWdgk7skVIaS24uwcrrLq+0fDdwdxWvqyDXybiqY94L3FuzSSWpsNq3aMKI/btxz/Pz+Z/h/WjTrDTrSJIk1QkbNm3h8vun0rN9M7541J5Zx5EkqShl3aREkorGqGHlrNu4mbsmzt31zpIkFYmb/v0fZi1ewxUn70tZaUnWcSRJKkoWCCWplgzo3oYhvdvxp6fnsGVLyjqOJEmZW7BiHb98ZCbH7tOZY/bpnHUcSZKKlgVCSapFo4aVM2fZ2zw+Y3HWUSRJytwPHphGIvG9k6ucXUiSJNUSC4SSVIuGD+hC59ZNuXn8nKyjSJKUqSdmLOHBKYu46Kg96dm+edZxJEkqahYIJakWlZY04rOH9ObJGUt4bcmarONIkpSJio2b+d79U9i9YwvO/+juWceRJKnoWSCUpFp25sG9aFLSiNHjZ2cdRZKkTNzw5OvMXvY23x+xL00b25hEkqSsWSCUpFrWqVVTThzYlbsnzWN1xcas40iSVKvmvvU2142bxYn7deUjfTtlHUeSJGGBUJIyMWpYOWs3bOavk+ZlHUWSpFp1xZiplDQKvnPSPllHkSRJeRYIJSkDg3q2Zf+ebRk9YQ5btqSs40iSVCv+Oe1NHp2+mEuO7UvXNs2yjiNJkvIsEEpSRs4d1pvXl67lqVlLs44iSVLBrduwmSvGTGWvzi35r8P6ZB1HkiRVYoFQkjJywn5d6diyCbfYrESSVASuGzeL+SvWceWIAZSW+DVEkqS6xJFZkjLStHEJnzm4F+NeXcycZWuzjiNJUsG8vmQNNzz5Op84oDtDd++QdRxJkrQdC4SSlKHPDu1NSQSjJ8zJOookSQWRUuJ7Y6bStHEjvnlCv6zjSJKkKlgglKQMdW5dxvABXbhz4lzWrt+UdRxJkmrc2JcX8dTMpXztY3uxW6uyrONIkqQqWCCUpIydO6yc1RWbuPeF+VlHkSSpRq1Zv4kfPDCN/l1bc9bQ3lnHkSRJO2CBUJIyNrh3O/bt1prRE2aTUso6jiRJNebaR2eyaFUFPzh1AI1tTCJJUp3lKC1JGYsIRg0rZ8aba5jw2rKs40iSVCNmvLmam/71H0YO6cng3u2yjiNJknbCAqEk1QGn7N+Nds1LuXn87KyjSJL0oaWU+M59U2hZ1phvHG9jEkmS6joLhJJUB5SVlnDmwb145JU3mbf87azjSJL0odw3eT7P/uct/ufj/WjfoknWcSRJ0i5YIJSkOuKsob2JCP709Jyso0iS9IGtXLeRq/4+nf17tuWMg3pmHUeSJFWDBUJJqiO6tW3Gx/p35i/PzaVi4+as40iS9IH8/J8zWLZ2PT8cMYBGjSLrOJIkqRosEEpSHTJqWDkr3t7I/ZPnZx1FkqT3bcr8lYyeMJuzDunNfj3aZB1HkiRVkwVCSapDDunTnn5dWnHz+DmklLKOI0lStW3Zkvju/VNo17wJl35s76zjSJKk98ECoSTVIRHBqGHlvLJwFc/NXp51HEmSqu2uSXN54Y0VfPOEfWjTvDTrOJIk6X2wQChJdcypg7rTplkpt4yfnXUUSZKqZfnaDVz94HQOKm/HJw/snnUcSZL0PlkglKQ6plmTEkYe1JN/TF3EwpXrso4jSdIu/eShV1lVsYkfnDqACBuTSJJU31gglKQ66OyhvdmSEn9+ek7WUSRJ2qnJc1dwx3NvcO6wcvp1aZ11nAYtIoZHxKsRMSsiLtvBPp+OiGkRMTUibqvtjJKk+skCoSTVQT3bN+eYfp25/dm5VGzcnHWcouUXMUnauc1bEt+572U6tWzKJcf2zTpOgxYRJcB1wPFAf+DMiOi/3T59gW8Ch6WU9gUuqe2ckqT6yQKhJNVR5w4r5621G3jgpYVZRylKfhGTpF277Zk5TJm/iu+c1J9WZTYmKbCDgVkppddTShuAO4AR2+1zPnBdSmk5QEppcS1nlCTVUxYIJamOOmzPDuy5W0tuGT+blFLWcYqRX8QkaSeWrlnPNQ+9yrA9OnDywK5ZxykG3YG5lZ7Py6+rbC9gr4j4d0Q8HRHDqzpQRFwQERMjYuKSJUsKFFeSVJ9YIJSkOioiGHVob16ev5Ln31iRdZxi5BcxSdqJH42dzrqNm7lyhI1J6pDGQF/gSOBM4MaIaLv9TimlG1JKQ1JKQzp16lS7CSVJddIuC4QRcXJEWEiUpAycdmAPWjVtzC3jZ2cdRVXzi5ikovTc7Lf46/Pz+NxHdmfP3VpmHadYzAd6VnreI7+usnnAmJTSxpTSf4AZ5MYpSZJ2qjqFv5HAzIj4SUT0K3QgSdK7WjRtzKeG9GDsywtZvKoi6zjFxi9iklSFTZu38N37ptC9bTO+dPSeWccpJs8BfSOiT0Q0Ac4Axmy3z33k/mhFRHQkd6X767WYUZJUT+2yQJhSOgs4AHgNuDkiJuRvlWpV8HSSJM45tJxNWxK3PvNG1lGKjV/EJKkKN4+fzfRFq/nuSf1p3qRx1nGKRkppE3AR8BDwCnBnSmlqRFwZEafkd3sIWBYR04BxwNdTSsuySSxJqk+qdetwSmkVcDe5Cdq7Ap8Ano+IL+3sdRExPCJejYhZEXFZFdt7R8SjEfFSRDweET0qbftxREzJP0ZWWh8RcVVEzIiIVyLiy9V8r5JUL/Xp2IIj9+7Ebc++wYZNW7KOUzT8IiZJ7/Xmqgp+8chMjty7Ex/ft3PWcYpOSmlsSmmvlNIeKaWr8usuTymNyS+nlNJXU0r9U0r7pZTuyDaxJKm+qM4chKdExL3A40ApcHBK6Xhgf+BrO3ldCXAdcDzQHzgzIvpvt9tPgdEppYHAlcCP8q89ETgQGAQcAlwaEa3zrzmX3C1f/VJK+5ArWkpSgzZqWDlLVq/nwSkLs45SVPwiJknb+uHfX2HD5i18/5R9bUwiSVIDUp0rCD8J/Dz/xeealNJigJTS28B5O3ndwcCslNLrKaUN5Ap5I7bbpz/wWH55XKXt/YEnU0qbUkprgZeArZ0hvwBcmVLaks+xuBrvQZLqtSP6dqJPxxbcbLMSSVJG/j1rKX97cQFfOGIPendokXUcSZJUg6pTILwCeHbrk4hoFhHlACmlR3fyuu7A3ErP5+XXVfYicFp++RNAq4jokF8/PCKa5+d0Oop3J4rfAxgZERMj4sGIqHIy+Pw8iRMjYuKSJUuq8TYlqe5q1Cg4e2hvXnhjBS/NW5F1HElSkdmwaQuX3z+FXu2b84Uj98g6jiRJqmHVKRDeBVSe9Gpzfl1NuBQ4IiJeAI4g1x1yc0rpYWAsMB64HZiQ/70ATYGKlNIQ4EbgpqoOnFK6IaU0JKU0pFOnTjUUV5Ky86khPWjepMSrCCVJte73/3qd15as5fun7EtZaUnWcSRJUg2rToGwcf4WYQDyy02q8br5vHvVH0CP/Lp3pJQWpJROSykdAHw7v25F/udVKaVBKaXjgABm5F82D7gnv3wvMLAaWSSp3mtdVsqnBvfggRcXsnTN+qzjSJKKxPwV6/jVo7P4WP/OHNVvt6zjSJKkAqhOgXBJpW6NRMQIYGk1Xvcc0Dci+kREE+AMYEzlHSKiY0RszfBN8lcDRkRJ/lZjImIguSLgw/n97iN3yzHkrjqcgSQViXMOLWfD5i3c8ewbWUeRJBWJK/82lUTi8pO37zcoSZIaiuoUCD8PfCsi3oiIucA3gP+3qxellDYBFwEPAa8Ad6aUpkbElZUKjkcCr0bEDKAzcFV+fSnwVERMA24AzsofD+Bq4JMR8TK5rsefq8Z7kKQGYc/dWvKRvh3589NvsHHzll2/QJKkD2Hcq4t5aOqbfOnovvRo1zzrOJIkqUAa72qHlNJrwNCIaJl/vqa6B08pjSU3l2DldZdXWr4buLuK11WQ62Rc1TFXACdWN4MkNTSjDi3nc6Mn8vDUNzlxYNes40iSGqiKjZu5YsxU9ujUgvM/snvWcSRJUgHtskAIEBEnAvsCZREBQErpygLmkiTtwFH9dqNn+2bcMn62BcJqiogWwLqU0paI2AvoBzyYUtqYcTRJqrN++8RrzFn2Nrd97hCaNK7OjUeSJKm+2uVIHxG/BUYCXyLXLOR0oHeBc0mSdqCkUXDO0HKenf0W0xasyjpOffEkuT9ydSc3p+3ZwM2ZJpKkOmzOsrVc//hrnLx/N4bt2THrOJIkqcCq86fAYSmlc4DlKaXvA4cCexU2liRpZz49pCfNSku4ZfzsrKPUF5FSehs4Dbg+pXQ6uSvjJUnbSSlxxZipNClpxHdO3CfrOJIkqRZUp0BYkf/5dkR0AzYC3tMmSRlq07yUUw/ozn2T57N87Yas49QHERGHAp8F/p5fV5JhHkmqsx6e9ibjXl3CJcf2pXPrsqzjSJKkWlCdAuHfIqItcA3wPDAbuK2AmSRJ1TBqWG/Wb9rCXybOzTpKfXAJ8E3g3pTS1IjYHRiXbSRJqnve3rCJK/82jX5dWnHusPKs40iSpFqy0yYlEdEIeDTfOfivEfEAUJZSWlkb4SRJO9avS2uG7t6eP02Yw+cO70PjEieQ35GU0hPAE/DO2LY0pfTlbFNJUt3z68dmMX/FOu76/KGOK5IkFZGdjvoppS3AdZWer7c4KEl1x7nDypm/Yh2PvLI46yh1WkTcFhGt892MpwDTIuLrWeeSpLpk1uI13PjU63zywB4cVN4+6ziSJKkWVefPgo9GxCcjIgqeRpL0vhy7T2e6tSmzWcmu9U8prQJOBR4E+pDrZCxJIteY5HtjptCstIRvntAv6ziSJKmWVadA+P+Au4D1EbEqIlZHxKoC55IkVUPjkkacdWhvJry+jFcXrc46Tl1WGhGl5AqEY1JKG4GUbSRJqjseeGkh/561jK9/fG86tmyadRxJklTLdlkgTCm1Sik1Sik1SSm1zj9vXRvhJEm7dsZBvWjSuBG3TJiddZS67Hfkmmy1AJ6MiN6Af+ySJGDN+k388O/T2K97Gz5zSO+s40iSpAzstEkJQER8tKr1KaUnaz6OJOn9at+iCSP278a9z8/nGx/vR5vmpVlHqnNSStcC11ZaNScijsoqjyTVJb/45wwWr17P784eQkkjZxWSJKkY7bJACFSexL0MOBiYBBxdkESSpPdt1LBy7po0j7smzeVzH9k96zh1TkS0Ab4HbP2j1xPAlYCNtyQVtemLVvHH8bM546BeDOrZNus4kiQpI9W5xfjkSo/jgAHA8sJHkyRV14DubRjSux2jJ8xh8xan1qvCTcBq4NP5xyrgj5kmkqSMpZS4/L6ptC5rzP98fO+s40iSpAxVp0nJ9uYB+9R0EEnShzNqWDlvvPU2j7+6OOsoddEeKaXvpZRezz++D3ippaSids/z83l29ltcdnw/2rVoknUcSZKUoerMQfgr3u302AgYBDxfwEySpA9g+IAudG7dlJvHz+aYfTpnHaeuWRcRh6eU/gUQEYcB6zLOJEmZWbluIz968BUO7NWW0wf3zDqOJEnKWHXmIJxYaXkTcHtK6d8FyiNJ+oBKSxrx2UN687N/zuC1JWvYo1PLrCPVJZ8HRufnIoTcVBmjMswjSZn6v4df5a21G7jlvw+mkY1JJEkqetW5xfhu4M8ppVtSSrcCT0dE8wLnkiR9AGce3IsmJY0YPX521lHqlJTSiyml/YGBwMCU0gHYbEtSkZoyfyV/fnoO5xxazr7d2uz6BZIkqcGrToHwUaBZpefNgEcKE0eS9GF0atWUkwZ25e5J81hdsTHrOHVOSmlVSmlV/ulXMw0jSRnYsiXxnfum0L5FU776sb2yjiNJkuqI6hQIy1JKa7Y+yS97BaEk1VGjhpWzdsNm/jppXtZR6jrvqZNUdP4ycS6T567g2yf2o3VZadZxJElSHVGdAuHaiDhw65OIGIwTu0tSnbV/z7YM6tmW0RPmsGVL2vULipcnR1JReWvtBn78j+kc0qc9pw7qnnUcSZJUh1SnQHgJcFdEPBUR/wL+AlxU0FSSpA/l3GHlvL50LU/NWpp1lExFxOqIWFXFYzXQLet8klRbtmxJfOuel1lTsYkfnDqACC+iliRJ79plgTCl9BzQD/gCuS6Q+6SUJhU6mCTpgzthv650bNmUW4q8WUlKqVVKqXUVj1YppcZZ55Ok2vLzR2bwj6mLuOz4fuzVuVXWcSRJUh2zywJhRFwItEgpTUkpTQFaRsQXCx9NkvRBNWnciM8c0otxry5mzrK1WceRJGXo/snz+dVjs/j0kB6cd3ifrONIkqQ6qDq3GJ+fUlqx9UlKaTlwfsESSZJqxGcP6UVJBKMnzMk6iiQpI5PnruDrd7/EweXt+eGp+3lrsSRJqlJ1CoQlUemTRESUAE0KF0mSVBM6ty7j+P26cufEuaxdvynrOPVSRAyPiFcjYlZEXLaT/T4ZESkihtRmPknamYUr13H+6Ins1qopvznrQJo0rs5Hf0mSVIyq8ynhH8BfIuKYiDgGuB14sLCxJEk14dxhvVldsYl7X5ifdZR6J/8HseuA44H+wJkR0b+K/VoBFwPP1G5CSdqxtzds4vzRE1m3YTN/GHUQHVo2zTqSJEmqw6pTIPwG8Bi5BiWfB14GmhUylCSpZhzYqx0DurfmlvGzSSllHae+ORiYlVJ6PaW0AbgDGFHFfj8AfgxU1GY4SdqRLVsSl971IlMXrOLaMwexdxebkkiSpJ2rThfjLeSuiphN7svS0cArhY0lSaoJEcGoQ8uZuXgN419blnWc+qY7MLfS83n5de+IiAOBnimlv+/sQBFxQURMjIiJS5YsqfmkklTJLx6dydiXF/Gt4/fh6H6ds46jGuTUF5KkQtlhgTAi9oqI70XEdOBXwBsAKaWjUkq/rq2AkqQP5+T9u9G+RRNuHj876ygNSkQ0An4GfG1X+6aUbkgpDUkpDenUqVPhw0kqWmNeXMC1j87k9ME9+NxH7FjckDj1hSSpkHZ2BeF0clcLnpRSOjyl9Ctgc+3EkiTVlLLSEs44qCePvvImc996O+s49cl8oGel5z3y67ZqBQwAHo+I2cBQYIxXa0jKyuS5K/j6XS9yUHk7fviJAXYsbnic+kKSVDA7KxCeBiwExkXEjfkGJX7KkKR66KyhvYkI/vz0nKyj1CfPAX0jok9ENAHOAMZs3ZhSWplS6phSKk8plQNPA6eklCZmE1dSMVu0soILRk+kU6um/PaswTRtXJJ1JNU8p76QJBXMDguEKaX7UkpnAP2AccAlwG4R8ZuI+Fgt5ZMk1YBubZvxsf6dueO5uazb4MXg1ZFS2gRcBDxEbu7dO1NKUyPiyog4Jdt0kvSudRs2c/7oiaxdv8mOxUXMqS8kSR9GdZqUrE0p3ZZSOpnc7VUvkOtsLEmqR0YNK2fluo3cP3n+rncWACmlsSmlvVJKe6SUrsqvuzylNKaKfY/06kFJtW1rx+IpC1Zy7ZkH2LG4YXPqC0lSweyyQFhZSml5/q9NxxQqkCSpMA7p055+XVpx8/jZpJSyjiNJqgG/fHQmf395Id88vh/H7GPH4gbOqS8kSQXzvgqE71dEDI+IVyNiVkRcVsX23hHxaES8FBGPR0SPStt+HBFT8o+RVbz22ohYU8j8ktSQRASjhpUzfdFqnv3PW1nHkSR9SA+8tIBf5jsWn/+R3bOOowJz6gtJUiEVrEAYESXAdcDxQH/gzIjov91uPwVGp5QGAlcCP8q/9kTgQGAQcAhwaUS0rnTsIUC7QmWXpIbq1EHdadOslFsmzM46iiTpQ3hx7gq+dqcdi4uNU19IkgqlkFcQHgzMSim9nlLaANwBjNhun/7AY/nlcZW29weeTCltSimtBV4ChsM7hcdrgP8pYHZJapCaNSlh5EE9eWjqmyxYsS7rOJKkD2DRygrOHz2Rji2b8hs7FkuSpBpQyAJhd2Bupefz8usqexE4Lb/8CaBVRHTIrx8eEc0joiNwFO9OyHsRMCaltHBnvzwiLoiIiRExccmSJR/yrUhSw3H20N6klLj1mTlZR5EkvU/bdCw+dwgd7VgsSZJqQEHnIKyGS4EjIuIF4AhyXbg2p5QeBsYC44HbgQnA5ojoBpwO/GpXB843UxmSUhrSqVOngr0BSapverZvzjH7dOb2Z+dSsXFz1nEkSdWUUuLSu3Mdi395xgH069J61y+SJEmqhkIWCOfz7lV/AD3y696RUlqQUjotpXQA8O38uhX5n1ellAallI4DApgBHADsCcyKiNlA84iYVcD3IEkN0rnDynlr7QYeeGmnF2NLkuqQXz46k7+/tJBvDO/Hsf3tWCxJkmpOIQuEzwF9I6JPRDQBzgC2mTw3IjpGxNYM3wRuyq8vyd9qTEQMBAYCD6eU/p5S6pJSKk8plQNvp5T2LOB7kKQGadgeHei7W0tuGT+blFLWcSRJu/D3lxbyi0dmctqB3fl/H7VjsSRJqlkFKxCmlDaRmy/wIeAV4M6U0tSIuDIiTsnvdiTwakTMADoDV+XXlwJPRcQ04AbgrPzxJEk1ICI4Z1g5L89fyfNvrMg6jiRpJ16et5Kv3TWZIb3b8aPT9rNjsSRJqnGNC3nwlNJYcnMJVl53eaXlu4G7q3hdBblOxrs6fssaiClJRem0A7rzk39M55bxsxncu13WcSRJVXhzVQWfG/0cHVo05bdn27FYkiQVRtZNSiRJGWnRtDGnD+7J2JcXsnhVRdZxJEnb2dqxeHXFJn4/yo7FkiSpcCwQSlIRO+fQ3mxOiVufeSPrKJKkSlJKfP3uF3l5fq5j8T5d7VgsSZIKxwKhJBWx8o4tOHKvTtz27Bts2LQl6ziSpLxrH53FAy8t5H8+3o/j7FgsSZIKzAKhJBW5UcPKWbJ6PQ9OWZh1FEkSuY7FP39kBqcd2J3PH2HHYkmSVHgWCCWpyH20byf6dGzBzeNnZx1Fkore1o7FB/Zqy/9+wo7FkiSpdlgglKQi16hRcM6hvXnhjRW8OHdF1nEkqWgtXlXB+aMn0qFFU3539hDKSu1YLEmSaocFQkkSnxrcgxZNSrjFqwglKRMVG3Mdi1dVbOTGc4bQqZUdiyVJUu2xQChJolVZKZ8c3IMHXlrI0jXrs44jSUUl17H4JV6av5KfjxxE/252LJYkSbXLAqEkCYBzDi1nw+Yt3P7MG1lHkaSi8qvHZvG3Fxfw9Y/vzcf37ZJ1HEmSVIQsEEqSANhzt5Z8pG9H/vzMHDZu3pJ1HEkqCg++vJCf/XMGpx3QnS8csUfWcSRJUpGyQChJeseoQ8t5c9V6Hpq6KOsoktTgTZm/kq/cOZkDerXlf0+zY7EkScqOBUJJ0juO6rcbPds3s1mJJBXY4lUVfO6WibRv3oQb7FgsSZIyZoFQkvSOkkbBOUPLeW72cqYuWJl1HElqkCo2bub8P01i5bqN3DjKjsWSJCl7FgglSdv49JCeNCst8SpCSSqAlBL/c/dLvDh3BT8fOYh9u7XJOpIkSZIFQknStto0L+XUA7pz/+QFLF+7Ies4ktSgXDduFmPyHYuHD7BjsSRJqhssEEqS3uPcYeWs37SFO56bm3UUSWow/jFlIT99eAanDurGF4+0Y7EkSao7LBBKkt5j7y6tOHT3Dvz56Tls2rwl6ziSVO9Nmb+Sr/zlRQ7o1ZarPznQjsWSJKlOsUAoSarSqGHlzF+xjkdeWZx1FEmq1xavquD80RNp17yU35092I7FkiSpzrFAKEmq0rH77Eb3ts1sViJJH0LFxs1c8KdJrHg717F4t1ZlWUeSJEl6DwuEkqQqNS5pxFlDezPh9WW8umh11nEkqd5JKfGNv77E5Lkr+PnI/e1YLEmS6iwLhJKkHTrjoJ40bdyIWybMzjqKJNU71z/+GvdPXsClH9uL4QO6Zh1HkiRphywQSpJ2qF2LJowY1I17n5/Pyrc3Zh2n1kXE8Ih4NSJmRcRlVWz/akRMi4iXIuLRiOidRU5Jdc8/pizimodeZcSgblx41J5Zx5EkSdopC4SSpJ0aNaycdRs3c9ekuVlHqVURUQJcBxwP9AfOjIj+2+32AjAkpTQQuBv4Se2mlFQXTV2wkq/8ZTL792zLj+1YLEmS6gELhJKkndq3WxsOKm/H6Alz2LwlZR2nNh0MzEopvZ5S2gDcAYyovENKaVxK6e3806eBHrWcUVIds3h1BeffMpG2zUu50Y7FkiSpnrBAKEnapVHDynnjrbd5/NXFWUepTd2BypdNzsuv25HzgAcLmkhSnVaxcTMXjJ7E8rc3cuM5Q9ittR2LJUlS/WCBUJK0Sx/ftwtdWpdx8/jZWUepkyLiLGAIcM0Otl8QERMjYuKSJUtqN5ykWpFS4rJKHYsHdLdjsSRJqj8sEEqSdqm0pBGfPaQXT81cymtL1mQdp7bMB3pWet4jv24bEXEs8G3glJTS+qoOlFK6IaU0JKU0pFOnTgUJKylb1z/+GvdNXsDXjrNjsSRJqn8sEEqSquXMQ3rRpKQRo4vnKsLngL4R0ScimgBnAGMq7xARBwC/I1ccLKr7ryW966GpuY7Fp+zfjYuOtmOxJEmqfywQSpKqpWPLppw0sCt3T5rH6oqNWccpuJTSJuAi4CHgFeDOlNLUiLgyIk7J73YN0BK4KyImR8SYHRxOUgM1bcGqXMfiHm34yafsWKzCiojhEfFqRMyKiMuq2P7ViJgWES9FxKMR0TuLnJKk+scCoSSp2kYNK2fths3cPWle1lFqRUppbEppr5TSHimlq/LrLk8pjckvH5tS6pxSGpR/nLLzI0pqSJasXs/nbnmO1mWl3HjOEDsWq6AiogS4Djge6A+cGRH9t9vtBWBISmkgcDfwk9pNKUmqrywQSpKqbf+ebRnUsy2jJ8xhy5aUdRxJykzFxs38vz9N5K23N/D7UXYsVq04GJiVUno9pbQBuAMYUXmHlNK4lNLb+adPk5s/V5KkXbJAKEl6X84dVs5/lq7lyZl245VUnFJKfOuel3n+jRX87NOD7Fis2tIdmFvp+bz8uh05D3iwqg0RcUFETIyIiUuWOJ5LkiwQSpLepxP260rHlk25pXialUjSNn7zxGvc88J8vnrcXpywnx2LVfdExFnAEHJz5b5HSumGlNKQlNKQTp061W44SVKdZIFQkvS+NGnciM8c0ovHZyxh9tK1WceRpFr1cL5j8cn7d+NLdixW7ZoP9Kz0vEd+3TYi4ljg28ApKaX1tZRNklTPFbRAWI0uW73z3bVeiojHI6JHpW0/jogp+cfISutvzR9zSkTcFBGlhXwPkqT3+uwhvSiJYPSEOVlHkaRaM23BKi75y2QGdm/DNXYsVu17DugbEX0ioglwBjCm8g4RcQDwO3LFwcUZZJQk1VMFKxBWs8vWT4HR+S5bVwI/yr/2ROBAYBBwCHBpRLTOv+ZWoB+wH9AM+Fyh3oMkqWqdW5dx/H5duWviXNau35R1HEkquCWr13P+6Im0LivlBjsWKwMppU3ARcBDwCvAnSmlqRFxZUSckt/tGqAlcFdETI6IMTs4nCRJ2yjkFYS77LJFrnD4WH55XKXt/YEnU0qbUkprgZeA4QAppbEpD3gWO3NJUibOHVbO6vWbuOeF99zdJEkNyvpNm/n8nyexbO16bjxnCJ3tWKyM5L8L7ZVS2iOldFV+3eUppTH55WNTSp1TSoPyj1N2fkRJknIaF/DYVXXZOmS7fV4ETgN+CXwCaBURHfLrvxcR/wc0B44CplV+Yf7W4rOBi6v65RFxAXABQK9evd6zfePGjcybN4+Kior3/cbqk7KyMnr06EFpqXdiS6pZB/Zqy37d2zB6/GzOOqSXt9pJapBSSnzznpeZNGc5133mQPbrYcdiSZLU8BSyQFgdlwK/johzgSfJTbK7OaX0cEQcBIwHlgATgM3bvfZ6clcZPlXVgVNKNwA3AAwZMiRtv33evHm0atWK8vLyBvulNqXEsmXLmDdvHn369Mk6jqQGJiIYNaycS+96kfGvLeOwPTtmHUmSatzvnnyde56fzyXH9uXEgXYsliRJDVMhbzHeZZetlNKClNJpKaUDyHXaIqW0Iv/zqvxl8ccBAczY+rqI+B7QCfjqBw1XUVFBhw4dGmxxEHJf3jt06NDgr5KUlJ2TBnalfYsm3Dx+dtZRJKnG/XPam/z4H9M5cWBXLj6mb9ZxJEmSCqaQBcLqdNnqGBFbM3wTuCm/viR/qzERMRAYCDycf/454OPAmSmlLR8mYEMuDm5VDO9RUnbKSks48+CePPrKm8x96+2s40hSjXll4SouvuMF9uvehp9+an8/U0mSpAatYAXCanbZOhJ4NSJmAJ2Bq/LrS4GnImIauduEz8ofD+C3+X0n5DtzXV6o9yBJ2rWzhvYmIvjz03OyjiJJNWLpmvV87paJtCprzI3nDKFZEzsWS5Kkhq2QVxBWp8vW3Smlvvl9PpdSWp9fX5FS6p9/DE0pTa50zMb5423tzHVlId9DoaxYsYLrr7/+fb/uhBNOYMWKFTUfSJI+oK5tmvHxfTtzx3NzWbdh++liJal+Wb9pM5//kx2LJUlScSlogVA7tqMC4aZNm6rY+11jx46lbdu2BUolSR/MqEPLWbluI/dPnr/rnSWpjkop8a17pjBxznJ+evr+DOzRNutIkiRJtSLrLsZ1wvf/NpVpC1bV6DH7d2vN907ed4fbL7vsMl577TUGDRpEaWkpZWVltGvXjunTpzNjxgxOPfVU5s6dS0VFBRdffDEXXHABAOXl5UycOJE1a9Zw/PHHc/jhhzN+/Hi6d+/O/fffT7NmzWr0fUhSdRzcpz39urTi5vGzGXlQT+fqklQv3fDk6/z1+XlcfExfThrYLes4kiRJtcYrCDNy9dVXs8ceezB58mSuueYann/+eX75y18yY0auWfNNN93EpEmTmDhxItdeey3Lli17zzFmzpzJhRdeyNSpU2nbti1//etfa/ttSBKQa4h07rBypi9azbP/eSvrOJL0vj0y7U2u/sd0TtzPjsWSJKn4eAUh7PRKv9py8MEH06dPn3eeX3vttdx7770AzJ07l5kzZ9KhQ4dtXtOnTx8GDRoEwODBg5k9e3ZtxZWk9xgxqDs/enA6t0yYzSG7d9j1CySpjpi+KNexeEC3Nvz09P1p1MiroCVJUnHxCsI6okWLFu8sP/744zzyyCNMmDCBF198kQMOOICKior3vKZp06bvLJeUlOxy/kJJKqRmTUo446CePDT1TRasWJd1HEmqlqVr1nPezRNp0dSOxZIkqXhZIMxIq1atWL16dZXbVq5cSbt27WjevDnTp0/n6aefruV0kvTBnDW0Nyklbn1mTtZRJGmXtnYsXrom17G4Sxs7FkuSpOJkgTAjHTp04LDDDmPAgAF8/etf32bb8OHD2bRpE/vssw+XXXYZQ4cOzSilJL0/Pds355h9OnP7s3Op2Lg56ziStEMpJb5977sdi/fv2TbrSJIkSZlxDsIM3XbbbVWub9q0KQ8++GCV27bOM9ixY0emTJnyzvpLL720xvNJ0gdx7rBy/jntTf724gJOH9Iz6ziSVKUbn3qduyfN48vH9OXk/e1YLEmSiptXEEqSatSwPTrQd7eW3DJhNimlrONI0ns8+sqb/OjB6ZywXxcusWOxJEmSBUJJUs2KCM4ZVs6U+at4/o3lWceRpG28umg1X779Bfbt1pr/O32QHYslSZKwQChJKoDTDuhOq7LG3DzeZiWS6o5la9Zz3i3P2bFYkiRpOxYIJUk1rkXTxpw+uCcPvryQN1dVZB1HknIdi/88iSWr13PDOUPo2qZZ1pEkSZLqDAuEkqSCOOfQ3mxOiVufeSPrKJKKXEqJ79w7hedmL+cnnxrIIDsWS5IkbcMCoSSpIMo7tuCovXfjtmfeYMOmLVnHkVTEfv/Uf7hr0jy+dPSejBjUPes4kiRJdY4FwnqiZcuWWUeQpPdt1LBylq5Zz9iXF2YdRVKRemz6m/zvg69w/IAufOXYvbKOI0mSVCc1zjqAJKnh+sieHdm9YwtuHj+bUw/wqh1JhbNh0xaWv72BZWs28NbaDSxbu54lq9fzi0dm0r9ra/7v0/vbsViSJGkHLBACPHgZLHq5Zo/ZZT84/uodbr7sssvo2bMnF154IQBXXHEFjRs3Zty4cSxfvpyNGzfywx/+kBEjRtRsLkmqRY0aBecc2psr/jaNF+euYH/n/ZJUTes2bGbZ2vW8tXbDNo9lazfw1pr8z/z2ZWs3sLpiU5XH6dm+Gb8fNYTmTfzYK0mStCN+UsrIyJEjueSSS94pEN5555089NBDfPnLX6Z169YsXbqUoUOHcsoppxDhX7sl1V+fHNyDax56lVvGz+ZnIwdlHUdSBlJKrFm/aZsC3zvLa9fnf+bX5bet27i5ymM1bhS0b9GE9i2a0KFlE/Zr15YO+eftWzR5Z7lDyya0b9GUNs1KKfHKQUmSpJ2yQAg7vdKvUA444AAWL17MggULWLJkCe3ataNLly585Stf4cknn6RRo0bMnz+fN998ky5dutR6PkmqKa3KSvnU4B7c/uxcvnXiPnRs2TTrSJI+pC1bEivXbaxU2Fu/3ZV92xYAl6/dyIbNVTcrKittRIcWTd8p8O3ZqWVuuWUT2jffttjXvkUTWpc19o+nkiRJNcwCYYZOP/107r77bhYtWsTIkSO59dZbWbJkCZMmTaK0tJTy8nIqKiqyjilJH9o5w8q5ZcIcbn/mDb50TN+s41RbRAwHfgmUAL9PKV293famwGhgMLAMGJlSml3bOaUPa9PmLbz1dr6wV6nIt2ztBpavfXdOv62Fv+Vvb2TzllTlsVo1bUz7lk1o17wJ3dqUMaBba9q33HplX9Ntr/Zr2cRbfyVJkuoAP5FlaOTIkZx//vksXbqUJ554gjvvvJPddtuN0tJSxo0bx5w5c7KOKEk1Yo9OLflI3478+Zk5fP7IPSgtaZR1pF2KiBLgOuA4YB7wXESMSSlNq7TbecDylNKeEXEG8GNgZO2nlbZVsXFz1XP3bZ2zb82261eu27jDY7VtXvrOrbt9OrZgcO/2293Gu/XW3qa0a1FK08YltfhOJUmSVBMsEGZo3333ZfXq1XTv3p2uXbvy2c9+lpNPPpn99tuPIUOG0K9fv6wjSlKNOXdYOefdMpGHpi7ipIHdso5THQcDs1JKrwNExB3ACKBygXAEcEV++W7g1xERKaWqL62qAdP/eCFr5jxfqMOrAdiSYEulf4JNgC75B0Bpo0Y0LglKS/I/WzSitFXQuKQRpSWVfjbK/Qwq3c67CViZf0gNwS4aC0qSVCwsEGbs5Zff7Z7csWNHJkyYUOV+a9asqa1IklQQR+69G6cP7kHXNs2yjlJd3YG5lZ7PAw7Z0T4ppU0RsRLoACytvFNEXABcANCrV68PFapNs8Y0dR5H7UTAu4W+SsXA0pKgpNF2BT9JkiQJC4SSpFpS0ii45vT9s46RiZTSDcANAEOGDPlQVxd2PeOXNZJJkiRJkraq+5NASZKUjflAz0rPe+TXVblPRDQG2pBrViJJkiRJ9UZRFwgLOEVUnVEM71GSCuQ5oG9E9ImIJsAZwJjt9hkDjMovfwp4rJDzD0qSJElSIRRtgbCsrIxly5Y16AJaSolly5ZRVlaWdRRJqndSSpuAi4CHgFeAO1NKUyPiyog4Jb/bH4AOETEL+CpwWTZpJUmSJOmDK9o5CHv06MG8efNYsmRJ1lEKqqysjB49emQdQ5LqpZTSWGDsdusur7RcAZxe27kkSZIkqSYVbYGwtLSUPn36ZB1DkiRJkiRJylTR3mIsSZIkSfVJRAyPiFcjYlZEvGdai4hoGhF/yW9/JiLKM4gpSaqHLBBKkiRJUh0XESXAdcDxQH/gzIjov91u5wHLU0p7Aj8Hfly7KSVJ9ZUFQkmSJEmq+w4GZqWUXk8pbQDuAEZst88I4Jb88t3AMRERtZhRklRPFcUchJMmTVoaEXM+5GE6AktrIk8D4fnYludjW56PbXk+tlUT56N3TQTJgmNSQXg+tuX52JbnY1uej23VpzGpOzC30vN5wCE72ieltCkiVgId2O49RsQFwAX5p+sjYkpBEjc8/vdTPZ6n6vNcVZ/nqvr2/iAvKooCYUqp04c9RkRMTCkNqYk8DYHnY1uej215Prbl+dhWsZ8Px6Sa5/nYludjW56PbXk+tlWs5yOldANwAxTvOfggPFfV43mqPs9V9Xmuqi8iJn6Q13mLsSRJkiTVffOBnpWe98ivq3KfiGgMtAGW1Uo6SVK9ZoFQkiRJkuq+54C+EdEnIpoAZwBjtttnDDAqv/wp4LGUUqrFjJKkeqoobjGuITdkHaCO8Xxsy/OxLc/Htjwf2/J8fHiew215Prbl+diW52Nbno9t1ZvzkZ9T8CLgIaAEuCmlNDUirgQmppTGAH8A/hQRs4C3yBURd6XenIM6wHNVPZ6n6vNcVZ/nqvo+0LkK/6AkSZIkSZIkFS9vMZYkSZIkSZKKmAVCSZIkSZIkqYhZINyFiBgeEa9GxKyIuCzrPFmLiJsiYnFETMk6S9YiomdEjIuIaRExNSIuzjpTliKiLCKejYgX8+fj+1lnqgsioiQiXoiIB7LOkrWImB0RL0fE5IiYmHWe+spx6V2OSdtyXNqW41LVHJfeVWzj0q7Gj4hoGhF/yW9/JiLKM4iZuWqcp6/m/z/7UkQ8GhG9s8hZF1T3M0lEfDIiUkQMqc18dUl1zlVEfLrSGH5bbWesK6rx32Cv/OedF/L/HZ6QRc6s7epzcORcmz+PL0XEgbs6pgXCnYiIEuA64HigP3BmRPTPNlXmbgaGZx2ijtgEfC2l1B8YClxY5P8+1gNHp5T2BwYBwyNiaLaR6oSLgVeyDlGHHJVSGpRSKtoPiB+G49J73IxjUmWOS9tyXKqa49K2imJcqub4cR6wPKW0J/Bz4Me1mzJ71TxPLwBDUkoDgbuBn9Ruyrqhup9JIqIVuf/vPFO7CeuO6pyriOgLfBM4LKW0L3BJbeesC6r57+o7wJ0ppQPINWK6vnZT1hk3s/PPwccDffOPC4Df7OqAFgh37mBgVkrp9ZTSBuAOYETGmTKVUnqSXEe0opdSWphSej6/vJrch+3u2abKTspZk39amn8UdRekiOgBnAj8PussajAclypxTNqW49K2HJfey3GpqFVn/BgB3JJfvhs4JiKiFjPWBbs8TymlcSmlt/NPnwZ61HLGuqK6n0l+QK7YXFGb4eqY6pyr84HrUkrLAVJKi2s5Y11RnXOVgNb55TbAglrMV2dU43PwCGB0/vPQ00DbiOi6s2NaINy57sDcSs/nUcQftLVj+VswDqCI/zIG79y2NBlYDPwzpVTU5wP4BfA/wJaMc9QVCXg4IiZFxAVZh6mnHJdULY5LOY5L7/ELHJcqK6ZxqTrjxzv7pJQ2ASuBDrWSru54v+PsecCDBU1Ud+3yXOVvaeyZUvp7bQarg6rz72ovYK+I+HdEPB0RxXqHRHXO1RXAWRExDxgLfKl2otU77/t7gwVC6UOKiJbAX4FLUkqrss6TpZTS5pTSIHJ/ST04IgZkHCkzEXESsDilNCnrLHXI4SmlA8ld7n5hRHw060BSQ+S49C7HpXc5LlXJcUkfWEScBQwBrsk6S10UEY2AnwFfyzpLPdGY3K2gRwJnAjdGRNssA9VhZwI3p5R6ACcAf8r/e9OH5EncuflAz0rPe+TXSQBERCm5L2G3ppTuyTpPXZFSWgGMo7jnBjsMOCUiZpO7NP7oiPhztpGylVKan/+5GLiX3C0Een8cl7RTjktVc1wCHJfeo8jGpeqMH+/sExGNyd26t6xW0tUd1RpnI+JY4NvAKSml9bWUra7Z1blqBQwAHs//f2coMKZIG5VU59/VPGBMSmljSuk/wAxyBcNiU51zdR5wJ0BKaQJQBnSslXT1y/v+3mCBcOeeA/pGRJ+IaEJuAswxGWdSHZGfk+UPwCsppZ9lnSdrEdFp61+5IqIZcBwwPdNQGUopfTOl1COlVE7u/x2PpZTOyjhWZiKiRX6SaiKiBfAxwM6z75/jknbIcWlbjkvbclzaVhGOS9UZP8YAo/LLnyL3b6TY5u3c5XmKiAOA35ErDhbrPHGwi3OVUlqZUuqYUirP/3/naXLnrMF3DK9Cdf77u4/c1YNEREdytxy/XosZ64rqnKs3gGMAImIfcgXCJbWasn4YA5yT72Y8FFiZUlq4sxc0rp1c9VNKaVNEXAQ8BJQAN6WUpmYcK1MRcTu5/3F1zN/z/72U0h+yTZWZw4CzgZfz8xsBfCulNDa7SJnqCtyS7zzViFxnqQcyzqS6ozNwb36u88bAbSmlf2Qbqf5xXNqWY9J7OC5ty3FJO1NU49KOxo+IuBKYmFIaQ+4PDH+KiFnkJr4/I7vE2ajmeboGaAnclf/380ZK6ZTMQmekmudKVPtcPQR8LCKmAZuBr6eUiu0K3uqeq6+RuwX7K+Tmkj23CP+YUeXnYHIN2Ugp/Zbc/IwnALOAt4H/2uUxi/A8SpIkSZIkScrzFmNJkiRJkiSpiFkglCRJkiRJkoqYBUJJkiRJkiSpiFkglCRJkiRJkoqYBUJJkiRJkiSpiFkglOqgiNgcEZMrPS6rwWOXR8SUmjqeJKlhc0ySJElq+BpnHUBSldallAZlHUKSJByTJEmSGjyvIJTqkYiYHRE/iYiXI+LZiNgzv748Ih6LiJci4tGI6JVf3zki7o2IF/OPYflDlUTEjRExNSIejohmmb0pSVK95JgkSZLUcFgglOqmZtvdzjWy0raVKaX9gF8Dv8iv+xVwS0ppIHArcG1+/bXAEyml/YEDgan59X2B61JK+wIrgE8W9N1IkuozxyRJkqQGLlJKWWeQtJ2IWJNSalnF+tnA0Sml1yOiFFiUUuoQEUuBrimljfn1C1NKHSNiCdAjpbS+0jHKgX+mlPrmn38DKE0p/bAW3pokqZ5xTJIkSWr4vIJQqn/SDpbfj/WVljfjfKSSpA/GMUmSJKkBsEAo1T8jK/2ckF8eD5yRX/4s8FR++VHgCwARURIRbWorpCSpKDgmSZIkNQD+hVaqm5pFxORKz/+RUrosv9wuIl4id8XFmfl1XwL+GBFfB5YA/5VffzFwQ0ScR+6qjC8ACwsdXpLUoDgmSZIkNXDOQSjVI/n5noaklJZmnUWSVNwckyRJkhoObzGWJEmSJEmSiphXEEqSJEmSJElFzCsIJUmSJEmSpCJmgVCSJEmSJEkqYhYIJUmSJEmSpCJmgVCSJEmSJEkqYhYIJUmSJEmSpCL2/wGGvGUJ3iIs4gAAAABJRU5ErkJggg==",
      "text/plain": [
       "<Figure size 1296x288 with 3 Axes>"
      ]
     },
<<<<<<< HEAD
     "execution_count": 13,
     "metadata": {},
     "output_type": "execute_result"
    }
   ],
   "source": [
    "dataset_ns = (X, y)\n",
    "dataset_ns[0].shape "
   ]
  },
  {
   "cell_type": "code",
   "execution_count": 14,
   "metadata": {},
   "outputs": [],
   "source": [
    "from dataclasses import dataclass\n",
    "import tensorflow as tf\n",
    "import mlflow\n",
    "from sklearn.model_selection import KFold\n",
    "\n",
    "dataset_ns = (X, y)\n",
    "\n",
    "import warnings\n",
    "\n",
    "warnings.filterwarnings(\"ignore\", category=UserWarning, module=\"mlflow.tensorflow\")\n",
    "\n",
    "\n",
    "class Experiment_kfolds:\n",
    "    def __init__(self, experiment_name, model_name, model, dataset_ns, hyperparameters, metrics, num_folds=5):\n",
    "        self.experiment_name = experiment_name\n",
    "        self.model_name = model_name\n",
    "        self.model = model\n",
    "        self.dataset_ns = dataset_ns\n",
    "        self.hyperparameters = hyperparameters\n",
    "        self.metrics = metrics\n",
    "        self.num_folds = num_folds\n",
    "        self.fold_no = 1\n",
    "        self.acc_per_fold = []\n",
    "        self.loss_per_fold = []\n",
    "        self.kfold = KFold(n_splits=self.num_folds, shuffle=True)\n",
    "        self.train = None\n",
    "        self.test = None\n",
    "\n",
    "    def fit(self):\n",
    "        try:\n",
    "            \n",
    "            # mlflow.tensorflow.autolog(log_models=False)\n",
    "            mlflow.tensorflow.autolog()\n",
    "            history = self.model.fit(self.dataset_ns[0][train], self.dataset_ns[1][train], epochs=self.hyperparameters[\"epochs\"], verbose=0)\n",
    "            return history\n",
    "\n",
    "        except Exception as e:\n",
    "            print(\"El erro se pruduce en el fit, el error es: \", e)\n",
    "\n",
    "    def evaluate(self, history):\n",
    "\n",
    "        try:\n",
    "                \n",
    "            scores = model.evaluate(self.dataset_ns[0][test], self.dataset_ns[1][test], verbose=0)\n",
    "            print(f'Score for fold {self.fold_no}: {model.metrics_names[0]} of {scores[0]}; {model.metrics_names[1]} of {scores[1]*100}%')\n",
    "            self.acc_per_fold.append(scores[1] * 100)\n",
    "            self.loss_per_fold.append(scores[0])\n",
    "            self.log_metrics(history)\n",
    "        except Exception as e:\n",
    "            print(\"El erro se pruduce en el evaluate, el error es: \", e)\n",
    "\n",
    "    def set_experiment(self):\n",
    "        mlflow.set_experiment(self.experiment_name)\n",
    "\n",
    "    def log_params(self):\n",
    "        mlflow.log_param(\"model_name\", self.model_name)\n",
    "        for key, value in self.hyperparameters.items():\n",
    "            mlflow.log_param(key, value)\n",
    "\n",
    "\n",
    "    def log_metrics(self, history):\n",
    "        for metric_name, metric_values in history.history.items():\n",
    "            for epoch, value in enumerate(metric_values):\n",
    "                mlflow.log_metric(f\"{metric_name}\", value, step=epoch)\n",
    "\n",
    "    def log_artifacts(self):\n",
    "        pass\n",
    "\n",
    "    def run(self):\n",
    "        self.set_experiment()\n",
    "        self.log_params()\n",
    "        for train, test in self.kfold.split(self.dataset_ns[0], self.dataset_ns[1]):\n",
    "            self.train = train\n",
    "            self.test = test\n",
    "            history = self.fit()\n",
    "            self.evaluate(history)  # pass history object returned by fit()\n",
    "            self.fold_no = self.fold_no + 1\n"
   ]
  },
  {
   "cell_type": "code",
   "execution_count": 15,
   "metadata": {},
   "outputs": [],
   "source": [
    "import mlflow\n",
    "\n",
    "class Experiment_kfolds:\n",
    "    def __init__(self, experiment_name, model_name, model, dataset_ns, hyperparameters, metrics, num_folds=5):\n",
    "        self.experiment_name = experiment_name\n",
    "        self.model_name = model_name\n",
    "        self.model = model\n",
    "        self.dataset_ns = dataset_ns\n",
    "        self.hyperparameters = hyperparameters\n",
    "        self.metrics = metrics\n",
    "        self.num_folds = num_folds\n",
    "        self.fold_no = 1\n",
    "        self.acc_per_fold = []\n",
    "        self.loss_per_fold = []\n",
    "        self.kfold = KFold(n_splits=self.num_folds, shuffle=True)\n",
    "        self.train = None\n",
    "        self.test = None\n",
    "\n",
    "    def fit_evaluate(self):\n",
    "        try:\n",
    "            mlflow.tensorflow.autolog()\n",
    "            for i, (train, test) in enumerate(self.kfold.split(self.dataset_ns[0], self.dataset_ns[1])):\n",
    "                with mlflow.start_run(run_name=f\"fold_{i}\", nested=True):\n",
    "                    self.train = train\n",
    "                    self.test = test\n",
    "                    history = self.model.fit(self.dataset_ns[0][train], self.dataset_ns[1][train], epochs=self.hyperparameters[\"epochs\"], verbose=1)\n",
    "                    scores = model.evaluate(self.dataset_ns[0][test], self.dataset_ns[1][test], verbose=0)\n",
    "                    print(f'Score for fold {self.fold_no}: {model.metrics_names[0]} of {scores[0]}; {model.metrics_names[1]} of {scores[1]*100}%')\n",
    "                    self.acc_per_fold.append(scores[1] * 100)\n",
    "                    mlflow.log_param(\"acc_per_fold\", self.acc_per_fold)\n",
    "                    self.loss_per_fold.append(scores[0])\n",
    "                    self.log_metrics(history)\n",
    "                    self.fold_no = self.fold_no + 1\n",
    "                # mlflow.end_run() # This line is optional\n",
    "            return history\n",
    "        except Exception as e:\n",
    "            print(\"El error se produce en el fit, el error es: \", e)\n",
    "\n",
    "\n",
    "    def set_experiment(self):\n",
    "        mlflow.set_experiment(self.experiment_name)\n",
    "\n",
    "    def log_params(self):\n",
    "        mlflow.log_param(\"model_name\", self.model_name)\n",
    "        for key, value in self.hyperparameters.items():\n",
    "            mlflow.log_param(key, value)\n",
    "\n",
    "\n",
    "    def log_metrics(self, history):\n",
    "\n",
    "        for metric_name, metric_values in history.history.items():\n",
    "            for epoch, value in enumerate(metric_values):\n",
    "                mlflow.log_metric(f\"{metric_name}\", value, step=epoch)\n",
    "\n",
    "    def log_artifacts(self):\n",
    "        pass\n",
=======
     "metadata": {
      "needs_background": "light"
     },
     "output_type": "display_data"
    },
    {
     "data": {
      "image/png": "iVBORw0KGgoAAAANSUhEUgAABLYAAAEYCAYAAABBSH+sAAAAOXRFWHRTb2Z0d2FyZQBNYXRwbG90bGliIHZlcnNpb24zLjUuMywgaHR0cHM6Ly9tYXRwbG90bGliLm9yZy/NK7nSAAAACXBIWXMAAAsTAAALEwEAmpwYAABapElEQVR4nO3deXxU1fnH8c+TjRB2wmoCJCiI7LvIoriDqLhUcd9AumjVtlqxtmqtVrv9qlZtqwi4W/el4lIVFAQRBGQHWSKEfd8DWZ7fH3PBAIEEyOROku/79cqLmXPv3PnOjOZknnvuOebuiIiIiIiIiIiIlDdxYQcQERERERERERE5EipsiYiIiIiIiIhIuaTCloiIiIiIiIiIlEsqbImIiIiIiIiISLmkwpaIiIiIiIiIiJRLKmyJiIiIiIiIiEi5pMKWiIiIiIiIiMQUM6tqZu+Z2WYze+0ojnOlmX1cmtnCYGYfmNm1YeeIRSpsiZQxMxtrZhvNrErYWURERI6UmWWZ2Rlh5xARkXCZ2RVmNsXMtpnZyqAA07sUDv0joCGQ6u6XHOlB3P1Fdz+rFPLsw8z6mpmb2Vv7tXcI2seW8Dj3mdkLxe3n7v3d/dkjjFuhqbAlUobMLAPoAzhwfhk+b0JZPZeIiIiIiFQOZvZL4BHgj0SKUE2BJ4GBpXD4ZsACd88rhWNFy1rgJDNLLdR2LbCgtJ7AIlS7OQS9OSJl6xrgK2AUkV94AJhZEzN708zWmtl6M3u80LYbzWyumW01szlm1jlodzM7rtB+o8zsgeB2XzPLNrM7zWwVMNLM6pjZf4Pn2BjcTi/0+LpmNtLMVgTb3w7aZ5nZeYX2SzSzdWbWKVpvkoiIlE9mVsXMHgn6khXB7SrBtnpB37PJzDaY2bg9f6gH/dXyoK+bb2anh/tKRESkOGZWC7gfuMnd33T37e6e6+7vufsdwT6H6hf2fGf5lZmtCUZ7XR9s+z1wDzAoGAk2eP+RTWaWEXwnSgjuX2dmi4O+ZImZXVmofXyhx/U0s8nBJY6TzaxnoW1jzewPZvZlcJyPzazeId6G3cDbwGXB4+OBQcCL+71Xj5rZMjPbYmbfmFmfoL0f8JtCr/PbQjkeNLMvgR1A86BtSLD9n2b2RqHj/8nMPjUzK+nnV5GosCVStq4h8kvuReBsM2sY/PL7L/A9kAGkAa8AmNklwH3B42oSGeW1voTP1QioS+RMx1Ai/7+PDO43BXYCjxfa/3kgBWgDNAD+HrQ/B1xVaL9zgJXuPq2EOUREpPK4G+gBdAQ6AN2B3wbbfgVkA/WJnNX/DeBmdjxwM9DN3WsAZwNZZZpaRESOxElAMvDWIfY5VL8Ake8stYh8BxoMPGFmddz9XiKjwP7j7tXd/ZlDBTGzasBjQP+gL+kJTC9iv7rA+8G+qcD/Ae/vN+LqCuB6It+JkoDbD/XcRL4vXRPcPhuYBazYb5/JRN6DusBLwGtmluzuH+73OjsUeszVRL7H1SDyXbGwXwHtgqJdHyLv3bXu7sVkrZBU2BIpIxa5zrwZ8Kq7fwMsIvJLsztwDHBHcJYjx933nFEYAvzZ3Sd7xEJ33/+X2sEUAPe6+y533+nu6939DXff4e5bgQeBU4JsjYH+wE/cfWNwpuXz4DgvAOeYWc3g/tVEimAiIiL7uxK4393XuPta4PdE+g2AXKAx0CzoZ8YFf4DnA1WA1maW6O5Z7r4olPQiInI4UoF1xVwqeKh+ASJ9w/1BvzAa2AYcf4R5CoC2ZlbV3Ve6++wi9hkAfOfuz7t7nru/DMwDziu0z0h3X+DuO4FXiRSkDsrdJwB1gxM11xApdO2/zwvB97E8d/8bkX6vuNc5yt1nB4/J3e94O4i8j/9H5Pvaz909u5jjVVgqbImUnWuBj919XXD/paCtCfD9QTqEJkQKYEdirbvn7LljZilm9m8z+97MtgBfALWDEWNNgA3uvnH/g7j7CuBL4GIzq02kAPbi/vuJiIgQOVFT+ATM90EbwF+AhcDHwaUiwwDcfSFwG5ERymvM7BUzOwYREYl164F6duj5fA/VLwCs3+970A6g+uEGcfftRC4B/Amw0szeN7NWJcizJ1NaofurjiDP80RGH59KESPYzOx2i0wvs9nMNhEZpXaoSxwBlh1qo7tPAhYDRqQAV2mpsCVSBsysKnApcIqZrbLIvFe/IDIcdzXQ9CAdwjLg2IMcdgeRSwf3aLTf9v2Hof6KyFmBE929JnDynnjB89QNCldFeZbI5YiXABPdfflB9hMRkcptBZHRyXs0Ddpw963u/it3b07k0vpf7plLy91fcvc9I5sd+FPZxhYRkSMwEdgFXHCIfQ7aLxyB7Rzi+4+7f+TuZxIZHTwPeLoEefZkOtrvN88DPwNGB6Op9gouFfw1ke+Dddy9NrCZyPcwOPB7G8W07znuTURGfq0Ijl9pqbAlUjYuIHKpRWsiQ1k7AicA44JtK4GHzayamSWbWa/gccOB282si0UcZ2Z7fhFPB64ws/hg0sFTislQg8i8WpuCa8vv3bPB3VcCHwBPWmSS+UQzO7nQY98GOgO3UsTQWhERqbQSg34r2cySgZeB35pZ/WCy3XuIXCKBmZ0b9GNG5A/6fKDAzI43s9OCyYRziPRVBeG8HBERKSl330zk9/wTZnZBcIVIopn1N7M/B7sdtF84AtOBk82sqUUmrr9rz4Zg7uKBwVxbu4hc0lhUXzIaaGlmV5hZgpkNIvId7b9HmAkAd19C5PvY3UVsrgHkEVlBMcHM7iEyf/Ieq4EMO4yVD82sJfAAkcEHVwO/NrOOR5a+/FNhS6RsXEvkWu2l7r5qzw+RydsvJ3JN93HAUiIT6w4CcPfXiMyF9RKwlUiBqW5wzFuDx20icu3628VkeASoCqwjsjLjh/ttv5rINe7zgDVELgshyLETeAPIBN4s+csWEZEKbjSRQtSen2RgCjADmAlMJfKHN0AL4BMiXzYmAk+6+xgiZ5sfJtI/rSIyWe9diIhIzAvmi/olkQnh1xK5EuRmfvhu8gAH7xcO97n+B/wnONY37FuMigtyrAA2ECky/bSIY6wHziVyNct6IiOdzi00XcwRc/fxwTQu+/uIyHevBUQue8xh38sMXwv+XW9mU4t7nuBKnxeAP7n7t+7+HZEFWZ4PThJVOlZJJ80XkcMUnFlo6e5XFbuziIiIiIiISBk41CRvIiLA3mVxB7PvCiYiIiIiIiIiodKliCJySGZ2I5Ghsh+4+xdh5xERERERERHZQ5ciioiIiIiIiIhIuaQRWyIiIiIiIiIiUi5Vijm26tWr5xkZGWHHEBGRUvbNN9+sc/f6Yec4UuqfREQqpvLeP0npsaTqbimpYceQQ+h4rP5XLQ+mTT3479VKUdjKyMhgypQpYccQEZFSZmbfh53haKh/EhGpmMp7/ySlx1JSqXLKXWHHkEP44tWhYUeQEqiRHH/Q36u6FFFERERERERERMolFbZERERERERERKRcUmFLRERERERERETKpUoxx5aIiMjRMLMRwLnAGndvW8R2Ax4FzgF2ANe5+9Qjea7c3Fyys7PJyck5msgxLzk5mfT0dBITE8OOIiIiIiLlmApbIiIixRsFPA48d5Dt/YEWwc+JwD+Dfw9bdnY2NWrUICMjg0i9rOJxd9avX092djaZmZlhxxERERGRciyqlyKa2QgzW2Nmsw6y3czsMTNbaGYzzKxzoW3Xmtl3wc+1hdq7mNnM4DGPWUX9q19ERGKGu38BbDjELgOB5zziK6C2mTU+kufKyckhNTW1wha1AMyM1NTUCj8qTURERESiL9pzbI0C+h1ie+Ez3EOJnOHGzOoC9xI5290duNfM6gSP+SdwY6HHHer4IiIiZSENWFbofnbQdgAzG2pmU8xsytq1a4s8WEUuau1RGV6jiJRP7h52BBEROQxRvRTR3b8ws4xD7LL3DDfwlZntOcPdF/ifu28AMLP/Af3MbCxQMzgbjpk9B1wAfBC1FwF88dhgUrfOj+ZTSAVQq2oijWtXJV5f1kRKplE76P9w2CnKnLs/BTwF0LVrV317EhGJIRMXrefhD+fx5JWdSatdNew4IiJSAmGviniwM9yHas8uov0AJTkjXlLxcYaZfvRz8B8HsjftZPqyTazZmoOj76oilcxyoEmh++lBW7mzadMmnnzyycN+3DnnnMOmTZtKP5CISBnJyc3n7rdmsnH7buqmJIUdR0RESqjCTh5fmmfEe908vFQyScX2zfcbeOD9uUxbuokTGtfktwNOoNdx9cKOJSJl413gZjN7hchl9JvdfWXImY7InsLWz372s33a8/LySEg4+J8No0ePjnY0EZGoemLMQhav287zg7tTNSk+7DgiIlJCYY/YOtgZ7kO1pxfRLhK6Ls3q8uZPe/KPyzuxZWcuVw6fxOBRk1m4ZlvY0UTkKJnZy8BE4HgzyzazwWb2EzP7SbDLaGAxsBB4GvjZQQ4V84YNG8aiRYvo2LEj3bp1o0+fPpx//vm0bt0agAsuuIAuXbrQpk0bnnrqqb2Py8jIYN26dWRlZXHCCSdw44030qZNG8466yx27twZ1ssRESmR+au28s+xi7iocxp9WtQPO46IiByGsEdsFXmG28w+Av5oP0wYfxZwl7tvMLMtZtYDmARcA/wjlOQiRTAzzutwDGe2bsioCVk88dlCzn7kC648sSm3nt6C1OpVwo4oIkfA3S8vZrsDN5X28/7+vdnMWbGlVI/Z+pia3Htem4Nuf/jhh5k1axbTp09n7NixDBgwgFmzZpGZmQnAiBEjqFu3Ljt37qRbt25cfPHFpKam7nOM7777jpdffpmnn36aSy+9lDfeeIOrrrqqVF+HiEhpKShwhr05gxrJCfx2QOuw44iIyGGKamErOMPdF6hnZtlEVjpMBHD3fxE5w30OkTPcO4Drg20bzOwPwOTgUPfvmUieyFnwUUBVIpPGR3XieJEjkZwYz09OOZZLuqTzyCff8eKkpbw1dTk3n3Yc1/XKoEqChreLSPnQvXv3vUUtgMcee4y33noLgGXLlvHdd98dUNjKzMykY8eOAHTp0oWsrKyyiisicthenPQ905Zu4v8u7UDdappbS0SkvIn2qohHfIbb3UcAI4ponwK0LZWAIlGWWr0Kf7igLdf2bMYfR8/joQ/m8cKk77mzXysGtGuMmVZQFJGDO9TIqrJSrVq1vbfHjh3LJ598wsSJE0lJSaFv377k5OQc8JgqVX4YnRofH69LEUUkZq3cvJM/fTifPi3qcWGnItekEhGRGBf2HFsilcJxDWow4rpuvDD4RKolJXDzS9O4+J8TmLp0Y9jRRET2UaNGDbZu3Vrkts2bN1OnTh1SUlKYN28eX331VRmnExEpXfe+M5u8ggIevKCdTjiKiJRTKmyJlKHeLerx/i19+PPF7Vm2cScXPTmBm1+ayrINO8KOJiICQGpqKr169aJt27bccccd+2zr168feXl5nHDCCQwbNowePXqElFJE5Oh9OGsVH89ZzW1ntKRpakrYcURE5AiFPXm8SKUTH2dc2q0JA9o35t9fLOapLxbx8ZzVXN8rg5tOPY6ayYlhRxSRSu6ll14qsr1KlSp88EHRU1vumUerXr16zJo1a2/77bffXur5RESO1pacXO55ZxatG9dkSO/M4h8gIiIxSyO2REJSrUoCvzyzJWNu78t57Y/hqS8W0/cvY3l+YhZ5+QVhxxMRERGpsP784TzWbdvFQxe1IyFeX4lERMoz/RYXCVnjWlX526UdeO/m3rRsWJ3fvTObsx/5gs/mrSayvoKIiIiIlJYpWRt44aulXNczkw5NaocdR0REjpIKWyIxom1aLV6+sQdPX9OVAocbRk3hqmcmMWfFlrCjiYiIiFQIu/LyuevNmaTVrsqvzmoZdhwRESkFKmyJxBAz48zWDfnotpO597zWzF6xhQH/GMevX/+W1Vtywo4nIiIiUq79+/PFfLdmGw9c0JZqVTTdsIhIRaDClkgMSkqI4/pemXx++6kM6Z3JW9OW0/cvY3n0k+/YsTsv7HgiIiIi5c6itdt4/LOFnNu+Mae2ahB2HBERKSUqbInEsFopidw9oDWf/PIUTm1Vn79/soBT/zqW17/JpqBA82+JiIiIlERBgXPXmzNJTozj3vPahB1HRERKkQpbIuVAs9RqPHllF177yUk0qlWV21/7lvMeH8+ERevCjiYilVz16tXDjiAiUqxXpyzj6yUbuHvACdSvUSXsOCIiUopU2BIpR7pl1OWtn/bk0cs6smlHLlc8PYkhz05h0dptYUcTERERiUlrtubwx9FzOTGzLpd2bRJ2HBERKWWaMVGknImLMwZ2TOPsNo0Y8eUSnhyziLP//gVX9WjGrae3oE61pLAjikg5NmzYMJo0acJNN90EwH333UdCQgJjxoxh48aN5Obm8sADDzBw4MCQk4qIlMzv35tDTl4BD13UDjMLO46IiJQyFbZEyqnkxHh+1vc4Lu3ahL//bwHPTczizanZ/Py0FlzTsxlVEuLDjigiR+uDYbBqZukes1E76P/wQTcPGjSI2267bW9h69VXX+Wjjz7illtuoWbNmqxbt44ePXpw/vnn6wuiiMS8T+eu5v0ZK/nVmS1pXl+XTouIVES6FFGknKtXvQoPXtiOD287mc7N6vDg6Lmc+X9fMHrmStw1wbyIHJ5OnTqxZs0aVqxYwbfffkudOnVo1KgRv/nNb2jfvj1nnHEGy5cvZ/Xq1WFHFRE5pO278vjd27No2bA6Pz7l2LDjiIhIlGjElkgF0bJhDUZd350vFqzlwffn8rMXp9K1WR3uHnACnZrWCTueiByJQ4ysiqZLLrmE119/nVWrVjFo0CBefPFF1q5dyzfffENiYiIZGRnk5OSEkk1EpKT++vF8Vm7J4fUrepKUoPP5IiIVlX7Di1QwJ7esz+hb+/DQRe3IWr+DC5+cwC0vTyN7446wo4lIOTFo0CBeeeUVXn/9dS655BI2b95MgwYNSExMZMyYMXz//fdhRxQROaTpyzYxakIWV53YjC7NdIJPRKQi04gtkQooPs64vHtTzutwDP/+fBFPfbGYD2evYnDvTH7W91hqJCeGHVFEYlibNm3YunUraWlpNG7cmCuvvJLzzjuPdu3a0bVrV1q1ahV2RBGRg8rNL+CuN2fSsEYyv+53fNhxREQkylTYEqnAqldJ4FdnHc/l3Zvy14/m88+xi3h18jJ+cWZLLuvWhIR4DdoUkaLNnPnDpPX16tVj4sSJRe63bdu2sookIlIiw8ctYe7KLfz76i46mSciUgnoW61IJXBM7ar836COvHtzL45tUJ3fvj2L/o+OY8z8NZpgXkRERCqM79dv55FPFnB2m4ac3aZR2HFERKQMqLAlUom0T6/Nf4b24N9XdyE3v4DrR07mmhFfM2/VlrCjiYiIiBwVd+c3b80kKT6O35/fNuw4IiJSRlTYEqlkzIyz2zTi41+cwu/Obc2M7M2c8+g4hr0xgzVbtcqZSCyoDCMpK8NrFJGy9ebU5Xy5cD2/7t+KRrWSw44jIiJlRIUtkUoqKSGOwb0z+fyOvlzXM5M3pmbT9y9j+cen37Fzd37Y8UQqreTkZNavX1+hCz/uzvr160lO1hdPESkd67ft4oH359ClWR2u7N407DgiIlKGNHm8SCVXOyWJe85rzTUnNePhD+bxt/8t4KWvl3LH2cdzQcc04uIs7IgilUp6ejrZ2dmsXbs27ChRlZycTHp6etgxRKSCeOD9uWzblcdDF7XT3y4iIpWMClsiAkBGvWr86+ouTFq8ngdHz+WXr37LyC+zuHvACfRonhp2PJFKIzExkczMzLBjiIiUG18sWMtb05Zzy2nH0bJhjbDjiIhIGdOliCKyjxObp/L2z3rx90EdWLdtF5c99RVDn5vCknXbw44mIiIiso+du/O5++2ZNK9fjZ+delzYcUREJAQqbInIAeLijAs7pTPm9r7ccfbxfLlwHWf+3+f8/r3ZbNqxO+x4IiIiIgA88skClm3YyR8vbEdyYnzYcUREJAQqbInIQSUnxnPTqccx5o6+XNK1Cc9OyOLkP49h+LjF7M4rCDueiIiIVGKzlm9m+PglXNatiaZNEBGpxFTYEpFiNaiRzEMXtWP0rX3o0KQ2D7w/lzP//jkfzFxZoVduExERkdiUX+Dc9eZM6qQkcVf/E8KOIyIiIVJhS0RKrFWjmjw/+ERGXd+NKglx/PTFqVz674l8u2xT2NFEos7M+pnZfDNbaGbDitje1MzGmNk0M5thZueEkVNEpDIY+eUSZi7fzH3nt6ZWSmLYcUREJEQqbInIYet7fANG39KHBy9sy5J12xn4xJfc9so0lm/aGXY0kagws3jgCaA/0Bq43Mxa77fbb4FX3b0TcBnwZNmmFBGpHJZt2MHfPl7Aaa0aMKBd47DjiIhIyBLCDiAi5VNCfBxXntiM8zscwz/HLmL4+CV8MGsVQ/pk8tO+x1G9in69SIXSHVjo7osBzOwVYCAwp9A+DtQMbtcCVpRpQhGRSsDd+d07szCDP1zQFjMLO5JIhVUlMZ5P/jiQpMQ4EuLjeGvCYh54eQqntDuGh64/iaSEeKYtWstP/jGW/AJNTxILfjp0MB9+8D716zfg66kzwo5TZvTNU0SOSo3kRH7drxVX9mjGXz6cxxNjFvGfycu4vlcmtarq0oA94sw4u01DUqtXCTuKHJk0YFmh+9nAifvtcx/wsZn9HKgGnFHUgcxsKDAUoGnTpqUeVESkIntvxkrGzl/LPee2Jq121bDjiFRou3Lz6fe7d9mek0dCfByfPTyQT6YtY/htp9H/d++xcMVmfndFV6467Xie/WRe2HEFuPLqa/nxT29i6ODrwo5SpqJa2DKzfsCjQDww3N0f3m97M2AEUB/YAFzl7tnBtj8BA4Jd/+Du/wnaTwf+QuQyym3Ade6+MJqvQ0SKl1a7Ko9c1onremXy4Ptz+MtH88OOFHOmfL+B/7u0Y9gxJHouB0a5+9/M7CTgeTNr6+77LCHq7k8BTwF07dpVpzdFREpo047d3P/ebDqk1+LanhlhxxGpFLbn5AGQGB8ZtZVf4OzOzWfhis0AfDY9m9sv7qzCVozo3edkvs/KCjtGmYtaYavQfCRnEjmzPdnM3nX3wpdt/BV4zt2fNbPTgIeAq81sANAZ6AhUAcaa2QfuvgX4JzDQ3eea2c+IzGlyXbReh4gcno5NavPqj09i/fbdFGjFxL0e+eQ7XpuyjGH9WtGgZnLYceTwLQeaFLqfHrQVNhjoB+DuE80sGagHrCmThCIiFdxDo+excUcuz91wIvFxugRRpCzExRkT/nYxxzauxb9Hz2LygjUkxMfR+bj6TF24lgt7Hkt6vWphx5RKLpojtkoyH0lr4JfB7THA24Xav3D3PCDPzGYQ+bLwKprDRCTmmRn1dMndPn58cnNe/nopz07M4o6zW4UdRw7fZKCFmWUSKWhdBlyx3z5LgdOBUWZ2ApAMrC3TlCIiFdTERev5z5Rl/OSUY2l9TM3iHyAVnpk1Ah4BugGbgNXAbcBu4L/u3jYKz1kFeA7oAqwHBrl7Vmk/TywpKHB6/OJ1alVL4j93nU3rpnW45q+f8Ocbekbm4Jq+TPNrSeiiuSpiUfORpO23z7fARcHtC4EaZpYatPczsxQzqwecyg9nyocAo80sG7gaeJgimNlQM5tiZlPWrtX3ChEJV7PUapzVuiEvTlrKjt15YceRwxScaLkZ+AiYS2T1w9lmdr+ZnR/s9ivgRjP7FniZyKXy+ktPROQo5eTm85u3ZtK0bgq3nt4i7DgSAyyyasBbwFh3P9bduwB3AQ2j/NSDgY3ufhzwd+BPUX6+mLF5+24+n7mCszo3ZdL81Zzxm3foc8ebjJ+9cu9liSJhiWZhqyRuB04xs2nAKUTOgue7+8fAaGACkS8HE4H84DG/AM5x93RgJPB/RR3Y3Z9y967u3rV+/fpRfhkiIsUb0qc5m3bk8sbU/a9gk/LA3Ue7e8vgD+gHg7Z73P3d4PYcd+/l7h3cvWPQl4mIyFF6YsxClqzbzh8vbEfVpPiw40hsOBXIdfd/7Wlw92/dfVzhncwsw8zGmdnU4Kdn0N7YzL4ws+lmNsvM+phZvJmNCu7PNLNfFPG8A4Fng9uvA6dbBV6as17NZGpVSwIgOSme0zukMz97I/VrRabVSEqI41cXdeTpD2eHGVMkqpciFjsfibuvIBixZWbVgYvdfVOw7UHgwWDbS8ACM6sPdHD3ScEh/gN8GMXXICJSaro2q0OHJrUZMX4JV3ZvSpzmBxERETmk+au28s+xi7iocxq9W9QLO47EjrbANyXYbw1wprvnmFkLIoMmuhKZTuAjd38wmBs6hcj8zml7LmE0s9pFHG/vVUnunmdmm4FUYF3hnQqvgEzVuof72mJGozopPH3bacTHGXFmvPHlIj6YspQ/XteD/l2bERdnPP3BbD6fqdmBYsX1V1/BuHGfs37dOo4/tim/+e29XHv94LBjRV00C1vFzkcSXGa4IVgx6i4iKyTumXi+truvN7P2QHtgz5nvWmbW0t0XEJmYfm4UX4OISKkxM4b0zuTnL0/j03lrOLN1tEfLi4iIlF8FBc6wN2dQs2oivx3QOuw4Uj4lAo+bWUciVwC1DNonAyPMLBF4292nm9lioLmZ/QN4nx++fx62wisgx9VuVm6nJZj1/QZO+sXrB7T/ZtRX/GbUVyEkkuKMfP6lsCOEImqXIpZwPpK+wHwzW0DkeugHg/ZEYJyZzSHyC+Eqd88Ljnkj8EYwh8nVwB3Reg0iIqWtf9tGpNWuyvBxi8OOIiIiEtNenPQ905Zu4nfnnkDd4HIokcBsIhO4F+cXRCaV70BkpFYSgLt/AZxMZADGKDO7xt03BvuNBX4CDC/ieHuvSjKzBCKLma0/mhciIkcvmiO2cPfRRObKKtx2T6HbrxO5Nnn/x+UQWRmxqGO+RWSiQBGRcichPo7rembw4Oi5zMzeTLv0WmFHEhERiTkrN+/kTx/Op0+LelzQcf/1p0T4DPijmQ0NRkcRXOlTi30XMKsFZLt7gZldC8QH+zYL2p8OVjrsbGajgd3u/oaZzQdeKOJ53wWuJTIH9I+Az7RQjEj4wp48XkSk0hnUvQnVqyTwzHiN2hIRESnKve/MJq+ggAcvaEcFnptbjlBQTLoQOMPMFpnZbOAhYNV+uz4JXBtc7dMK2B609wW+DRYxGwQ8SmT+rLFmNp1IUeuuIp76GSDVzBYCvwSGlebrEpEjE9URWyIicqCayYkM6taEZydkcWf/VjSuVTXsSCIiIjHjw1kr+XjOau7q34qmqSlhx5EYFSxEdulBNrcN9vmOyHzNe9wZtD/LD6sbFta5mOfMAS457LAiElUasSUiEoLremZQ4M6oCVlhRxEREYkZW3Jyueed2bRuXJPBvTPDjiMiIuWAClsiIiFoUjeF/m0b89KkpWzflRd2HBERkZjw5w/nsW7bLh6+uB0J8fqqIiIixVNvISISksF9Mtmak8drU5YVv7OIiEgFNyVrAy98tZTre2XSPr122HFERKScUGFLRCQknZvWoUuzOoz4Mov8Ai2oIyIildeuvHyGvTmTtNpV+eWZLcOOIyIi5YgKWyIiIRrSO5OlG3bwvzmrw44iIiISmn9/vpiFa7bxwAVtqVZF61uJiEjJqbAlIhKis9o0okndqgwftzjsKCIiIqFYuGYbj3+2kPM6HMOprRqEHUdERMoZFbZEREIUH2dc3zOTKd9vZNrSjWHHERERKVMFBc5v3pxJ1aR47jm3ddhxRESkHFJhS0QkZJd2a0KN5ASeGb8k7CgiIiJl6tUpy/g6awN3n3MC9WtUCTuOiIiUQypsiYiErHqVBK7o3pQPZq0ie+OOsOOIiIiUiTVbc/jj6Ln0aF6XS7qmhx1HRETKKRW2RERiwLU9MwAY9WVWqDlERETKyu/fm0NOXgF/vLAdZhZ2HBERKadU2BIRiQHH1K7KgHaNeWXyMrbm5IYdR0REJKo+nbua92es5JbTjqN5/ephxxERkXJMhS0RkRgxpE8m23bl8Z/Jy8KOIiIiEjXbduXxu7dn0bJhdYaefGzYcUREpJxTYUtEJEa0T69N94y6jPwyi7z8grDjiIiIRMXfPp7Pyi05PHRRe5IS9HVERESOjnoSEZEYMqRPJss37eSj2avDjiIiIlLqpi/bxKgJWVzdoxldmtUJO46IiFQAKmyJiMSQ009oSEZqCk+PW4y7hx1HRESk1OTmFzDsjRk0rJHMHWcfH3YcERGpIFTYEhGJIfFxxg29M5m+bBNTl24MO46IiEipGT5uCfNWbeX3A9tQIzkx7DgiIlJBqLAlIhJjftQlnVpVExk+bknYUURERErF9+u388gnC+jXphFnt2kUdhwREalAVNgSEYkxKUkJXHliUz6avYql63eEHUdEROSouDu/eWsmSfFx3Hd+m7DjiIhIBaPClohIDLq2ZwbxccbICRq1JSIi5dubU5fz5cL1/Lp/KxrVSg47joiIVDAqbImIxKCGNZM5r/0xvDp5GZt35oYdR0RE5Iis37aLB96fQ5dmdbiye9Ow44iISAWkwpaISIy6oXcm23fn88rXS8OOIiIickQeeH8u23bl8dBF7YiLs7DjiIhIBaTClohIjGqbVouTmqcyakIWufkFYccRERE5LF8sWMtb05bz01OOpWXDGmHHERGRCkqFLRGRGHbjyZms3JzD6Jkrw44iIiJSYjt253H32zNpXr8aPzv1uLDjiIhIBabClohIDOvbsgHN61dj+LgluHvYcURERErk0U++Y9mGnTx0YTuSE+PDjiMiIhWYClsiIjEsLs4Y3DuTmcs38/WSDWHHqdTMrJ+ZzTezhWY27CD7XGpmc8xstpm9VNYZRURiwazlmxk+fgmXd2/Cic1Tw44jIiIVnApbIiIx7qJO6dRJSWT4+CVhR6m0zCweeALoD7QGLjez1vvt0wK4C+jl7m2A28o6p4hI2PLyC7jrzZnUSUliWL8Two4jIiKVgApbIiIxrmpSPFf1aMYnc1ezZN32sONUVt2Bhe6+2N13A68AA/fb50bgCXffCODua8o4o4hI6EZNyGLm8s3cd35raqUkhh1HREQqgWILW2Z2npmpACYiEqKrT2pGYlwcI7/UqK2QpAHLCt3PDtoKawm0NLMvzewrM+tX1IHMbKiZTTGzKWvXro1SXBGRsrdsww7+9vECTm/VgAHtGocdR0REKomSFKwGAd+Z2Z/NrFW0A4mIyIEa1EhmYMdjeG1KNpt27A47jhQtAWgB9AUuB542s9r77+TuT7l7V3fvWr9+/bJNKCISJe7O796ZhRncf0FbzCzsSCIiUkkUW9hy96uATsAiYJSZTQzONteIejoREdlrcJ9Mdubm8+KkpWFHqYyWA00K3U8P2grLBt5191x3XwIsIFLoEhGp8N6bsZKx89dy+1nHk1a7athxRESkEinRJYbuvgV4ncicIo2BC4GpZvbzQz2uuBWkzKyZmX1qZjPMbKyZpRfa9iczmxX8DCrUbmb2oJktMLO5ZnZLCV+riEi51qpRTfq0qMezE7LYnVcQdpzKZjLQwswyzSwJuAx4d7993iYyWgszq0fk0sTFZZhRRCQUm3bs5v73ZtMhvRbX9swIO46IiFQyJZlj63wzewsYCyQC3d29P9AB+NUhHlfsClLAX4Hn3L09cD/wUPDYAUBnoCNwInC7mdUMHnMdkbPmrdz9BCLFNhGRSmFIn+as2bqL/85YEXaUSsXd84CbgY+AucCr7j7bzO43s/OD3T4C1pvZHGAMcIe7rw8nsYhI2fnj6Lls3JHLQxe1Jz5OlyCKiEjZSijBPhcDf3f3Lwo3uvsOMxt8iMftXUEKwMz2rCA1p9A+rYFfBrfHEDnbvaf9i+CLRJ6ZzQD6Aa8CPwWucPeCIIdWnRKRSuPkFvVo0aA6w8ct4cJOaZrDpAy5+2hg9H5t9xS67UT6tF8iIlJJTFi0jlenZPOTU46l9TE1i3+AiIhIKSvJpYj3AV/vuWNmVc0sA8DdPz3E40qygtS3wEXB7QuBGmaWGrT3M7OU4HKOU/lhbpNjgUHBilIfmJnmLxGRSsPMGNInkzkrtzBxkQYDiYhIeHJy87n7rVk0S03htjP0J7mIiISjJIWt14DCk7nkB22l4XbgFDObBpxCZCLefHf/mMhZ8QnAy8DE4HkBqgA57t4VeBoYUdSBtZy6iFRUAzumkVotieHjl4QdRUREKrHHP1vIknXbefCCdiQnxocdR0REKqmSFLYS3H3v2vLB7aQSPK7YFaTcfYW7X+TunYC7g7ZNwb8PuntHdz8TMCKrS0Fk5Nebwe23gPZFPbmWUxeRiio5MZ6rT2rGZ/PWsHDNtrDjiIhIJTR/1Vb+9fkiLuqcRu8W9cKOIyIilVhJCltrC02Mi5kNBNaV4HHFriBlZvXMbE+GuwhGX5lZfHBJImbWnkjx6uNgv7eJXJoIkVFeCxARqWSu7tGMpIQ4RnypUVsiIlK2CgqcYW/OoGbVRH47YP+1oURERMpWSQpbPwF+Y2ZLzWwZcCfw4+IeVMIVpPoC881sAdAQeDBoTwTGBStLPQVcFRwP4GHgYjObSWQVxSEleA0iIhVKavUqXNw5jTe+yWb9tl1hxxERkUrkhUnfM23pJn537gnUrVaSCzlERESip9hVEd19EdDDzKoH90t83UsJVpB6HXi9iMflEFkZsahjbgIGlDSDiEhFdUOvTF7+ehkvTlrKLadr0l4REYm+lZt38ucP59OnRT0u6Lj/ulAiIiJlr9jCFoCZDQDaAMl7lpZ39/ujmEtERIrRomEN+h5fn+cmZjH05OaauLeEzKwasNPdC8ysJdAK+MDdc0OOJiIS8+59ZzZ5BQU8eEE79nwvEBERCVOxlyKa2b+AQcDPiUzifgnQLMq5RESkBIb0bs66bbt599sVYUcpT74gcqImjcj8jVcDo0JNJCJSDnw4ayUfz1nNL85oSdPUlLDjiIiIACWbY6unu18DbHT33wMnAS2jG0tEREqi13GptGpUg2fGLcHdw45TXpi77wAuAp5090uIjEoWEZGD2JKTyz3vzKZ145oM7p0ZdhwREZG9SlLYygn+3WFmxwC5QOPoRRIRkZIyM4b0ac781VsZ911JFqwVwMzsJOBK4P2gTddxiogcwp8+mMe6bbt4+OJ2JMSX5CuEiIhI2ShJr/SemdUG/gJMBbKAl6KYSUREDsN5HRpTv0YVho9fEnaU8uI24C7grWC13ubAmHAjiYjErslZG3hx0lKu75VJ+/TaYccRERHZxyEnjzezOODTYCXCN8zsv0Cyu28ui3AiIlK8KgnxXHtSM/768QLmr9rK8Y1qhB0pprn758DnsLefW+fut4SbSkQkNu3Ky+euN2eSVrsqvzxTs5GIiEjsOeSILXcvAJ4odH+XiloiIrHnyhObkZwYxwiN2iqWmb1kZjWD1RFnAXPM7I6wc4mIxKJ/jV3MwjXbeOCCtlSrUqIF1UVERMpUSXqnT83sYuBN18zEIiIxqU61JH7UJZ1Xp2Rz+9nHU79GlbAjxbLW7r7FzK4EPgCGAd8QueReREQCC9ds44kxCzmvwzGc2qpB2HFEyqVOx9bnyzd+EnYMOYQ63W4OO4IcpZLMsfVj4DVgl5ltMbOtZrYlyrlEROQw3dArk915BTz/1fdhR4l1iWaWCFwAvOvuuYBO3IiIFFJQ4PzmzZlUTYrnnnNbhx1HRETkoIotbLl7DXePc/ckd68Z3K9ZFuFERKTkmtevzhknNOCFr74nJzc/7Dix7N9EFkKpBnxhZs0AnbARESnkP1OW8XXWBu4+5wSNAhYRkZhWbGHLzE4u6qcswomIyOEZ3Ls5G7bv5q1py8OOErPc/TF3T3P3czzie+DUsHOJiMSKNVty+OPoufRoXpdLuqaHHUdEROSQSjLHVuEJdZOB7kTmIjktKolEROSI9Whel7ZpNXlm/BIGdW1CXJyFHSnmmFkt4F5gz0maz4H7AS2OIiIC/P6/c9iVV8AfL2yHmfoRERGJbSW5FPG8Qj9nAm2BjdGPJiIih8vMGNK7OQvXbOPzBWvDjhOrRgBbgUuDny3AyFATiYjEiE/nrub9GSu55bTjaF6/ethxREREilWSyeP3lw2cUNpBRESkdJzTrjGNaiYzfPzisKPEqmPd/V53Xxz8/B5oHnYoEZGwbduVx+/ensXxDWsw9ORjw44jIiJSIsVeimhm/+CH1aLigI7A1ChmEhGRo5CUEMe1PTP404fzmLNiC62P0Xof+9lpZr3dfTyAmfUCdoacSUQkdH/7eD4rt+Twjys6k5RwJOe/RUREyl5JeqwpRObU+gaYCNzp7ldFNZWIiByVK7o3JSUpnmfGLwk7Siz6CfCEmWWZWRbwOPDjcCOJiIRr+rJNjJqQxdU9mtGlWZ2w44iIiJRYSSaPfx3Icfd8ADOLN7MUd98R3WgiInKkaqUkcmnXJrw46Xvu7Hc8DWomhx0pZrj7t0AHM6sZ3N9iZrcBM0INJiISktz8Aoa9MYOGNZK54+zjw44jIiJyWEoyYutToGqh+1WBT6ITR0RESsv1vTLIK3CenZgVdpSY5O5b3H1LcPeXoYYREQnR8HFLmLdqK/cPbEON5MSw44iIiByWkhS2kt192547we2U6EUSEZHS0Cy1Gme1bsiLk5ayY3de2HFindazF5FKKWvddh75ZAH92jTirDaNwo4jIiJy2EpS2NpuZp333DGzLmiSXRGRcmFIn+Zs2pHLG1OXhx0l1nnxu4iIVCy5+QXc+cYMkuLj+P3ANmHHEREROSIlmWPrNuA1M1tB5Ix2I2BQNEOJiEjp6NqsDh2a1GbE+CVc2b0pcXGVd2CSmW2l6AKWse8l9yIiFZ67c/dbM5m0ZAN/u6QDDTUXo4iIlFPFFrbcfbKZtQL2zCQ5391zoxtLRERKg5kxpHcmP395Gp/NW8MZrRuGHSk07l4j7AwiIrHi8c8W8uqUbG457Tgu7pIedhwREZEjVuyliGZ2E1DN3We5+yygupn9LPrRRESkNPRv24i02lV5etzisKOIiEgMeHNqNn/73wIu6pTGL85sGXYcERGRo1KSObZudPdNe+64+0bgxqglEhGRUpUQH8d1PTOYtGQDM7M3hx2n3DKzfmY238wWmtmwQ+x3sZm5mXUty3wiIiUxYeE67nxjBic1T+Xhi9tjVnkvURcRkYqhJIWteCvU45lZPJAUvUgiIlLaBnVvQvUqCTwzXqO2jkTQ9z0B9AdaA5ebWesi9qsB3ApMKtuEIiLFW7B6Kz9+4RsyUqvxr6u7kJRQkq8CIiIisa0kvdmHwH/M7HQzOx14GfggurFERKQ01UxOZFC3Jvx3xkpWbtbCtkegO7DQ3Re7+27gFWBgEfv9AfgTkFOW4UREirNmSw7Xj5xMcmI8I6/vRq2qiWFHEhERKRUlKWzdCXwG/CT4mYlWjxIRKXeu65lBgTujJmSFHaU8SgOWFbqfHbTtZWadgSbu/v6hDmRmQ81siplNWbt2beknFRHZz/Zdedzw7GQ27tjNiGu7kV4nJexIIiIipabYwpa7FxC5pCKLyBnr04C50Y0lIiKlrUndFPq3bcxLk5ayfVde2HEqFDOLA/4P+FVx+7r7U+7e1d271q9fP/rhRKRSy8sv4OaXpjJnxRaeuKIz7dJrhR1JRESkVB20sGVmLc3sXjObB/wDWArg7qe6++NlFVBERErP4D6ZbM3J47Upy4rfWQpbDjQpdD89aNujBtAWGGtmWUAP4F1NIC8iYXJ37n13NmPmr+X+gW05tVWDsCOJiIiUukON2JpHZHTWue7e293/AeSXTSwREYmGzk3r0LlpbUZ8mUV+gYcdpzyZDLQws0wzSwIuA97ds9HdN7t7PXfPcPcM4CvgfHefEk5cERH49xeLeXHSUn58SnOu6tEs7DgiIiJRcajC1kXASmCMmT0dTByv9YBFRMq5G/s0Z+mGHfxvzuqwo5Qb7p4H3Ax8RORy/FfdfbaZ3W9m54ebTkTkQO99u4KHP5jHue0bc+fZrcKOIyIiEjUJB9vg7m8Db5tZNSIrP90GNDCzfwJvufvHZZJQRERK1VltGtGkblWGj1tMv7aNwo5Tbrj7aGD0fm33HGTfvmWRSUSkKF8v2cCvXv2Wbhl1+OslHYiL07lpERGpuEoyefx2d3/J3c8jMqfINCIrJYqISDkUH2dc3zOTKd9vZNrSjWHHERGRUrRo7TZufG4K6XWq8tTVXUlOjA87koiISFQVW9gqzN03Bqs5nV6S/c2sn5nNN7OFZjasiO3NzOxTM5thZmPNLL3Qtj+Z2azgZ1ARj33MzLYdTn4REYm4tFsTaiQn8Mz4JWFHERGRUrJu2y6uG/k1CXHGqOu7U6daUtiRREREou6wCluHw8zigSeA/kBr4HIza73fbn8FnnP39sD9wEPBYwcAnYGOwInA7WZWs9CxuwJ1opVdRKSiq14lgSu6N+WDWavI3rgj7DgiInKUdu7OZ/CzU1i7dRfDr+1K09SUsCOJiIiUiagVtoDuwEJ3X+zuu4FXiMzVVVhr4LPg9phC21sDX7h7nrtvB2YA/WBvwewvwK+jmF1EpMK7tmcGAKO+zAo1h4iIHJ38AufWV6YxI3sTj17WiU5Ndf5XREQqj2gWttKAZYXuZwdthX1LZPVFgAuBGmaWGrT3M7MUM6sHnAo0Cfa7GXjX3Vce6snNbKiZTTGzKWvXrj3KlyIiUvEcU7sqA9o15pXJy9iakxt2HBEROUJ/+O8cPp6zmnvObc3ZbbQoiIiIVC7RLGyVxO3AKWY2DTgFWA7kBysujgYmAC8DE4F8MzsGuAT4R3EHDuYC6+ruXevXrx+1FyAiUp4N6ZPJtl15/GfysuJ3FhGRmPPM+CWMmpDFDb0yub5XZthxREREylw0C1vL+WGUFURWVFxeeAd3X+HuF7l7J+DuoG1T8O+D7t7R3c8EDFgAdAKOAxaaWRaQYmYLo/gaREQqtPbptemeUZeRX2aRl18QdhwRETkMH85ayQPvz+HsNg25e8AJYccREREJRTQLW5OBFmaWaWZJwGXAu4V3MLN6ZrYnw13AiKA9PrgkETNrD7QHPnb39929kbtnuHsGsMPdj4viaxARqfCG9Mlk+aadfDR7ddhRRESkhKYu3citr0ynQ3ptHhnUifg4CzuSiIhIKKJW2HL3PCLzYX0EzAVedffZZna/mZ0f7NYXmG9mC4CGwINBeyIwzszmAE8BVwXHExGRUnb6CQ3JSE3h6XGLcfew44iISDG+X7+dIc9OoVGtZJ65titVk+LDjiQiIhKahGge3N1HE5krq3DbPYVuvw68XsTjcoisjFjc8auXQkwRkUotPs64oXcm97wzm6lLN9KlWd2wI4mIyEFs2L6b60ZOpsCdkdd1I7V6lbAjiYiIhCrsyeNFRCQG/KhLOrWqJjJ83JKwo4iIyEHk5OYz9LkpLN+0k+HXdKV5fZ3jFRERUWFLRERISUrgihOb8tHsVSxdvyPsOCIisp+CAudXr37LlO838vdLO9I1Q6NrRUREQIUtEREJXNczg/g4Y+QEjdoSEYk1f/pwHu/PXMld/VsxoH3jsOOIiIjEDBW2REQEgIY1kzmv/TG8OnkZm3fmhh1HREQCz0/M4t9fLObqHs0YenLzsOOIiIjEFBW2RERkrxt6Z7J9dz6vfL007CgiIgJ8Mmc19747m9NbNeDe81pjZmFHEhERiSkqbImIyF5t02pxUvNURk3IIje/IOw4IiKV2ozsTfz85Wm0OaYW/7iiEwnx+tNdRERkf+odRURkHzeenMnKzTmMnrky7CgiIpXWsg07uGHUFOpWS+KZ67qSkpQQdiQREZGYpMKWiIjso2/LBjSvX43h45bg7mHHERGpdDbvyOX6UZPZnZfPqOu70aBGctiRREREYpYKWyIiso+4OGNw70xmLt/M10s2hB1HRKRS2ZWXz9Dnp/D9+u08dU1XWjSsEXYkERGRmKbCloiIHOCiTunUSUlk+PglYUcREak03J07X5/BpCUb+MuPOtCjeWrYkURERGKeClsiInKAqknxXNWjGZ/MXc2SddvDjiMiUin87eMFvD19Bbef1ZILOqWFHUdERKRcUGFLRESKdPVJzUiMi2Pklxq1JSISba98vZTHxyzksm5NuOnU48KOIyJygI8/+pD2bY6nTavj+MufHw47jhQSF2dMfPlO3nj0J/u0/+3XP2Ltl38LKVXZUWFLRESK1KBGMgM7HsNrU7LZtGN32HFERCqszxes5e63Z3Fyy/r84YK2mFnYkURE9pGfn89tt9zEO+99wLQZc3jtlZeZO2dO2LEkcPMVpzJ/yep92jq3bkrtGikhJSpbKmyJiMhBDe6Tyc7cfF6ctDTsKCIiFdLsFZv52Qvf0LJhDZ68sjOJ8frzXERiz+Svv+bYY48js3lzkpKSuGTQZfz3vXfCjiVAWoPa9OvdhpFvTdjbFhdn/PG2C7j70bfDC1aG1HOKiMhBtWpUkz4t6vHshCx25xWEHUdEpEJZsWknN4yaTM2qiYy8rhvVqySEHUlEpEgrViwnPb3J3vtpaeksX748xESyx1/uuJi7H32bggLf2/bTQafw/uczWbVuS4jJyo4KWyIickiDe2eyZusu/jtjRdhRREQqjC05udwwajLbd+Uz4rpuNKqVHHYkkXLFzBqZ2StmtsjMvjGz0WbW0swyzGxWlJ7zZDObamZ5ZvajaDyHyOHo36ctazZsZdrcZXvbGtevxUVnduLJVz4PMVnZ0mkhERE5pFNa1qdFg+oMH7eECzulae4XEZGjlJtfwE0vTmXhmm2MvL4bJzSuGXYkkXLFIn+MvAU86+6XBW0dgIbAskM99igtBa4Dbo/ic8SkY45JIzv7h7d2+fJs0tK0emvYTurYnHNPaUe/3m2okpRIzWrJfPP63ezancfsd+8FICU5kVnv3Evbgb8POW30qLAlIiKHZGYM6ZPJnW/MZOKi9fQ8rl7YkUREyi135zdvzmTcd+v484/a06dF/bAjiZRHpwK57v6vPQ3u/i2AmWXsaQtuPw9UC5pudvcJZtYY+A9Qk8h34p8CE4BngK6AAyPc/e+Fn9Tds4LjVrr5Gbp268bChd+RtWQJx6Sl8dp/XmHU8y+FHavSu+cf73LPP94FoE+XFtx2zelcfOu/9tln7Zd/q9BFLdCliCIiUgIDO6aRWi2J4eOXhB1FRKRce+zThbz2TTa3nN6CS7s2Kf4BIlKUtsA3JdhvDXCmu3cGBgGPBe1XAB+5e0egAzAd6AikuXtbd28HjCzlzOVaQkICf3/0cc4bcDYd253AxZdcSus2bcKOJQJoxJaIiJRAcmI8V5/UjEc++Y6Fa7ZxXIPqYUcSESl33vgmm79/soCLOqfxizNahB1HpDJIBB43s45APtAyaJ8MjDCzROBtd59uZouB5mb2D+B94OMjfVIzGwoMBWjStOlRxI8t/fqfQ7/+54QdQw5i3DffMe6b7w5or9/rVyGkKVsasSUiIiVydY9mJCXEMeLLyjlqy8z6mdl8M1toZsOK2P5LM5tjZjPM7FMzaxZGThGJTRMWruPON2bQ89hUHr6oveYrFDk6s4EuJdjvF8BqIqOyugJJAO7+BXAysBwYZWbXuPvGYL+xwE+A4Ucazt2fcveu7t61fj1dbiwSbSpsiYhIiaRWr8LFndN445ts1m/bFXacMmVm8cATQH+gNXC5mbXeb7dpQFd3bw+8Dvy5bFOKSKyav2orP37hG5rXr8Y/r+pCUoL+BBc5Sp8BVYKRUQCYWXsz67PffrWAle5eAFwNxAf7NgNWu/vTRApYnc2sHhDn7m8AvwU6l8HrEJFSoF5VRERK7IZemezKK+DFSUvDjlLWugML3X2xu+8GXgEGFt7B3ce4+47g7ldAehlnFJEYtHpLDteP/JqqifGMvL47taomhh1JpNxzdwcuBM4ws0VmNht4CFi1365PAtea2bdAK2B70N4X+NbMphGZe+tRIA0Ya2bTgReAu/Z/XjPrZmbZwCXAv4PnFZGQaY4tEREpsRYNa9D3+Po8NzGLoSc3JzkxPuxIZSWNfZcPzwZOPMT+g4EPitpQeN6NphVo3g0ROdD2XXncMGoym3bm8uqPTyKtdtWwI4lUGO6+Arj0IJvbBvt8B7Qv1H5n0P4s8GwRjzvkKC13n4xOXInEHI3YEhGRwzKkd3PWbdvNu9+uCDtKTDKzq4jM4/GXorbvM+9Gfc27IVJR5eUXcPNLU5m3aitPXNGZtmm1wo4kIiJSIamwJSIih6XXcam0alSDZ8YtIXIlQKWwHGhS6H560LYPMzsDuBs4390r10RkIrKXu3PPu7MZM38t9w9sw6mtGoQdSUREpMJSYUtERA6LmTGkT3Pmr97KuO/WhR2nrEwGWphZppklAZcB7xbewcw6Af8mUtRaE0JGEYkR//p8MS9NWspP+x7LlSdqgVQREZFoUmFLREQO23kdGlO/RhWGj18SdpQy4e55wM3AR8Bc4FV3n21m95vZ+cFufwGqA6+Z2XQze/cghxORCuyd6cv504fzOK/DMdxx1vFhxxEREanwNHm8iIgctioJ8Vx7UjP++vEC5q/ayvGNaoQdKercfTQwer+2ewrdPqPMQ4lITJm0eD13vDaD7hl1+esl7YmLs7AjiYiIVHgasSUiIkfkyhObkZwYx4hKMmpLRORQFq7ZxtDnvyG9blWeuqYLVRIqzaqxIiIioVJhS0REjkidakn8qEs6b01fztqtmiddRCqvtVt3cf2or0mIM0Zd153aKUlhRxIREak0VNgSEZEjdkOvTHbnFfD8V9+HHUVEJBQ7ducx5NnJrN26i2eu60bT1JSwI4mIiFQqUS1smVk/M5tvZgvNbFgR25uZ2admNsPMxppZeqFtfzKzWcHPoELtLwbHnGVmI8wsMZqvQUREDq55/eqccUIDXvjqe3Jy88OOIyJSpvILnFtens6M5Zt57LJOdGxSO+xIIiIilU7UJo83s3jgCeBMIBuYbGbvuvucQrv9FXjO3Z81s9OAh4CrzWwA0BnoCFQBxprZB+6+BXgRuCp4/EvAEOCfh5svNzeX7OxscnJyjuwFlhPJycmkp6eTmKj6n4hEx+Dezfnk6a94a9pyLu/eNOw4IiJlwt35w3/n8Mnc1dx3XmvOatMo7EgiIiKVUjRXRewOLHT3xQBm9gowEChc2GoN/DK4PQZ4u1D7F8Hy6nlmNgPoR2R59b0rUpnZ10A6RyA7O5saNWqQkZGBWcVcscbdWb9+PdnZ2WRmZoYdR0QqqB7N69I2rSbPjF/CoK5NtAqYiFQKz4xfwqgJWQzuncl1vfR3loiISFiieSliGrCs0P3soK2wb4GLgtsXAjXMLDVo72dmKWZWDzgVaFL4gcEliFcDHxb15GY21MymmNmUtWvXHrA9JyeH1NTUClvUAjAzUlNTK/yoNBEJl5kxpHdzFq7ZxucLDvx9KyJS0XwwcyUPjp5LvzaNuPucE8KOIyIiUqmFPXn87cApZjYNOAVYDuS7+8fAaGAC8DIwEdh/8pYniYzqGlfUgd39KXfv6u5d69evX+STV+Si1h6V4TWKSPjOadeYRjWTGT5+cdhRRESi6pvvN3Lbf6bTsUltHrmso0apioiIhCyaha3l7DvKKj1o28vdV7j7Re7eCbg7aNsU/Pugu3d09zMBAxbseZyZ3QvU54fLGEVEJERJCXFc2zODLxeuZ86KLWHHERGJiqx127nxuSk0qpXM8Gu6kpwYH3YkERGRSi+aha3JQAszyzSzJOAy4N3CO5hZPTPbk+EuYETQHh9ckoiZtQfaAx8H94cAZwOXu3tBFPNH1aZNm3jyyScP+3HnnHMOmzZtKv1AIiJH6YruTUlJiueZ8UvCjiIiUuo2bN/NdSO/xt0ZdX13UqtXCTuSiIiIEMXCVjDx+83AR8BcIhO/zzaz+83s/GC3vsB8M1sANAQeDNoTgXFmNgd4CrgqOB7Av4J9J5rZdDO7J1qvIZoOVtjKy8srYu8fjB49mtq1a0cplYjIkauVksilXZvw7rfLWbNFc/uJSMWRk5vPjc9NYcXmHIZf25XMetXCjiQiIiKBaK6KSLCC4ej92u4pdPt14PUiHpdDZGXEoo4Z1cxlZdiwYSxatIiOHTuSmJhIcnIyderUYd68eSxYsIALLriAZcuWkZOTw6233srQoUMByMjIYMqUKWzbto3+/fvTu3dvJkyYQFpaGu+88w5Vq1YN+ZWJSGV2fa8Mnp2YxbMTs7jj7FZhxxEROWoFBc4vX53O1KUbeeKKznRpVjfsSCIiIlJIhSgSHa3fvze71OeEaX1MTe49r81Btz/88MPMmjWL6dOnM3bsWAYMGMCsWbPIzIwsFz1ixAjq1q3Lzp076datGxdffDGpqan7HOO7777j5Zdf5umnn+bSSy/ljTfe4KqrrirV1yEicjiapVbjrNYNeXHSUm469ThSktTNiEj59tAHcxk9cxV3n3MC57RrHHYcERER2U/YqyJKoHv37nuLWgCPPfYYHTp0oEePHixbtozvvvvugMdkZmbSsWNHALp06UJWVlYZpRURObghfZqzaUcub0xdXvzOIiIx7LmJWTw9bgnXnNSMIX0yi3+AiIiIlDmdSodDjqwqK9Wq/TBXw9ixY/nkk0+YOHEiKSkp9O3bl5ycA+erqVLlh0lL4+Pj2blzZ5lkFRE5lK7N6tAhvRYjxi/hyu5NiYuzsCOJiBy2T+as5r53Z3PGCQ2497w2mOl3mYiISCzSiK2Q1KhRg61btxa5bfPmzdSpU4eUlBTmzZvHV199VcbpRESOnJkxpE9zlqzbzmfz1oQdR0TksM3I3sTPX55G27RaPHZ5J+JVoBcREYlZGrEVktTUVHr16kXbtm2pWrUqDRs23LutX79+/Otf/+KEE07g+OOPp0ePHiEmFRE5fP3bNiKtdlWeHreYM1o3LP4BIiIxYtmGHdwwajKp1ZMYfm1XzRUoIiIS49RTh+ill14qsr1KlSp88MEHRW7bM49WvXr1mDVr1t7222+/vdTziYgcqYT4OK7rmcGDo+cyM3sz7dJrhR1JRKRYm3fkct3Ir9mdV8ArQ3vQoEZy2JFERESkGLoUUUREomJQ9yZUr5LAM+MXhx1FRKRYu/LyGfr8FJZt2MlT13TluAY1wo4kIiIiJaDCloiIREXN5EQGdWvCf2esZOVmLW4hIrGroMD59eszmLRkA3+5pD09mqeGHUlERERKSIUtERGJmut6ZlDgzqgJWWFHERE5qL/9bz7vTF/BHWcfz8COaWHHERERkcOgwpaIiERNk7op9G/bmJcmLWX7rryw44iIHODlr5fyxJhFXN69CT/re2zYcUREROQwqbAlIiJRNbhPJltz8nhtyrKwo4iI7GPM/DX89u1ZnNKyPn8Y2BYzCzuSiIiIHCYVtkREJKo6N61D56a1GfFlFvkFHnYcEREAZq/YzM0vTuX4hjV44srOJMTrz2IREZHySD14OVG9evWwI4iIHLEb+zRn6YYd/G/O6rCjiIiwYtNObhg1mZpVExl5fTeqV0kIO5KIiIgcIRW2REQk6s5q04gmdasyfNzisKOISCW3JSeX60dOZseufEZe342GNZPDjiQiIiJHQaenQjJs2DCaNGnCTTfdBMB9991HQkICY8aMYePGjeTm5vLAAw8wcODAkJOKiBy9+Djj+p6Z3P/fOUxbupFOTeuEHUlEKondeQVs2rGbDTt2s2H7bp4Ys5BFa7fx7A3dadWoZtjxRERE5CipsAXwwTBYNbN0j9moHfR/+KCbBw0axG233ba3sPXqq6/y0Ucfccstt1CzZk3WrVtHjx49OP/88zWRqYhUCJd2a8Lf/7eAZ8Yv4fErVNgSkcOXX+Bs2rGbjTt2s2F7Lhu277m9m43bI8WryL+5bAzathaxIutfftSeXsfVC+EViIiISGlTYSsknTp1Ys2aNaxYsYK1a9dSp04dGjVqxC9+8Qu++OIL4uLiWL58OatXr6ZRo0ZhxxUROWrVqyRw+YlNeWb8ErI37iC9TkrYkUQkRAUFztacvL0jqfYtTAX/bs9lY6G2zTtz8YOsQZGSFE+dlCTqVkuiTrUkMlNTqFMtibopkft1qyVRJyWJ9DpVaVJXv39EREQqChW24JAjq6Lpkksu4fXXX2fVqlUMGjSIF198kbVr1/LNN9+QmJhIRkYGOTk5oWQTEYmG63pm8Mz4JTw7IYu7B7QOO46IlBJ3Z/vu/KAYVbgw9cPoqsIFq407drNxR+5BV0pNio/bW6CqWy2R1sfU3FuY2tuekkSdaol725MT48v4VYuIiEgsUGErRIMGDeLGG29k3bp1fP7557z66qs0aNCAxMRExowZw/fffx92RBGRUnVM7aoMaNeYV75exi2nt6BGcmLYkUrMzPoBjwLxwHB3f3i/7VWA54AuwHpgkLtnlXVOkdKQk5sfKVAdcKlf7n4jqoIi1fZcducXFHms+DgLClKJ1ElJ4rgG1fcbSZX4Q8Eq+DclKV5TMYiIiEiJqLAVojZt2rB161bS0tJo3LgxV155Jeeddx7t2rWja9eutGrVKuyIIiKlbkifTN79dgX/mbyMIX2ahx2nRMwsHngCOBPIBiab2bvuPqfQboOBje5+nJldBvwJGFT2aUX2tf/k6Ru35xYxouqHAtWG7bvZmZtf5LHMoHbVxL2FqSZ1U+iQXvvAAlWhwlXN5AQVqURERCRqVNgK2cyZP0xaX69ePSZOnFjkftu2bSurSCIiUdU+vTbdM+oy8sssruuZQUJ8XNiRSqI7sNDdFwOY2SvAQKBwYWsgcF9w+3XgcTMz94PNCHT0xjx6Aynr5xS/o1Rqhf8DjANSgx+IjKZKiDMS4+NIiDMS4uNIrG0kxMWRGB+5v3d7fGRfo1CRKh/YGvyIVBTFLAIlIiKxRYUtEREpcz8//TjmrtxCXoGTUD6mxUkDlhW6nw2ceLB93D3PzDYTqR+sK7yTmQ0FhgI0bdr0qEI1rZNCYl7VozqGVHxxcZAYFxSm4uNIjPuhYBWnkVQiIiJSzqmwJSIiZa5Pi/r0aVE/7BihcPengKcAunbtelSjuY695vFSySQiIiIiUl6Vi+s/oiWKV4fEjMrwGkVEysByoEmh++lBW5H7mFkCUIvIJPIiIiIiIhIllbawlZyczPr16yt04cfdWb9+PcnJyWFHEREp7yYDLcws08ySgMuAd/fb513g2uD2j4DPojm/loiIiIiIVOJLEdPT08nOzmbt2rVhR4mq5ORk0tPTw44hIlKuBXNm3Qx8BMQDI9x9tpndD0xx93eBZ4DnzWwhsIFI8UtERERERKKo0ha2EhMTyczMDDuGiIiUE+4+Ghi9X9s9hW7nAJeUdS4RERERkcqs0l6KKCIiIiIiIiIi5ZsKWyIiIiIiIiIiUi6psCUiIiIiIiIiIuWSVYYFm8xsLfD9UR6mHrCuFOJUFHo/DqT3ZF96Pw6k92RfpfF+NHP3+qURJgzqn6JG78m+9H7sS+/HgfSe7KvS909Sekqpr481+p0R+yriZ3TQ36uVorBVGsxsirt3DTtHrND7cSC9J/vS+3EgvSf70vtROvQ+Hkjvyb70fuxL78eB9J7sS++HyKHp/5HYV9k+I12KKCIiIiIiIiIi5ZIKWyIiIiIiIiIiUi6psFVyT4UdIMbo/TiQ3pN96f04kN6Tfen9KB16Hw+k92Rfej/2pffjQHpP9qX3Q+TQ9P9I7KtUn5Hm2BIRERERERERkXJJI7ZERERERERERKRcUmFLRERERERERETKJRW2imFm/cxsvpktNLNhYecJm5mNMLM1ZjYr7CyxwMyamNkYM5tjZrPN7NawM4XNzJLN7Gsz+zZ4T34fdqZYYGbxZjbNzP4bdpZYYGZZZjbTzKab2ZSw85RX6qN+oP7pQOqj9qX+qWjqn/al/kmkdJiZhZ1BKg/NsXUIZhYPLADOBLKBycDl7j4n1GAhMrOTgW3Ac+7eNuw8YTOzxkBjd59qZjWAb4ALKvl/IwZUc/dtZpYIjAdudfevQo4WKjP7JdAVqOnu54adJ2xmlgV0dfd1YWcpr9RH7Uv904HUR+1L/VPR1D/tS/2TyJEzs0xgE5Dn7lvNLM7dC0KOJfsxsyR33x12jtKkEVuH1h1Y6O6Lgw/+FWBgyJlC5e5fABvCzhEr3H2lu08Nbm8F5gJp4aYKl0dsC+4mBj+VuoJuZunAAGB42FmkQlEfVYj6pwOpj9qX+qcDqX8SkdJiZucCnwAPAx+aWXMVtWKPmQ0Afmdmx4adpTSpsHVoacCyQvezqcR/EMqhmVkG0AmYFHKU0AWXNUwH1gD/c/fK/p48AvwaUOf+Awc+NrNvzGxo2GHKKfVRUmLqoyLUPx3gEdQ/7U/9k8hhsIhGwG+BG9z9x8Bo4H0z6xLso7pDDDCzjkROhJ4GnFuRilv6D0ykFJhZdeAN4DZ33xJ2nrC5e767dwTSge5mVmkvCwrOXq1x92/CzhJjert7Z6A/cFNwGZmIRIH6qB+of/qB+qeDUv8kchiC0bCrgFlAbtD2IPBv4CUzy3D3As25FRPigB8BNwGdgYsKF7fK82ekwtahLQeaFLqfHrSJ7BXM0/EG8KK7vxl2nlji7puAMUC/kKOEqRdwfjBnxyvAaWb2QriRwufuy4N/1wBvEbmsTg6P+igplvqooql/AtQ/FUn9k8jhCUZsJQHrgD572t39EeBFYLiZpbgm944FM4EJ7j4deBRoA1xcqLiVFFawo6XC1qFNBlqYWWbwP+tlwLshZ5IYElS1nwHmuvv/hZ0nFphZfTOrHdyuSmRi63mhhgqRu9/l7ununkHkd8hn7n5VyLFCZWbVgomsMbNqwFlEzvLJ4VEfJYekPmpf6p/2pf7pQOqfRA5fMGJrN5G5+n5kZr8oNPLnAWBxeOmkMHfPDebcJJiD83Eixa1Tzex+4M1gcaJyJyHsALHM3fPM7GbgIyAeGOHus0OOFSozexnoC9Qzs2zgXnd/JtxUoeoFXA3MDObsAPiNu48OL1LoGgPPBr8U44BX3V1LiEthDYG3gr95EoCX3P3DcCOVP+qj9qX+qUjqo/al/kmKo/5J5AiYWby7LzSza4FRQFUzm0RkNHlvoCqwI8SIUgR3n2JmdwIfA7WAge6eH3KsI2IaESgiIiIiIiIixTEz23NZoZlV37ParJnFBXNpHQtcBRwDtABudfeZ4SWunA72ORWxXx/gfeCk8nyCVIUtERERERERETmk/YolNwB1gCeBHHf3YORWvpklBCPLa1b2RUvCUNzntN++xwO57l6uLxlVYUtERERERERESsTMfgYMBi5x98WFCll7V9XTZPHhO9jnFHauaNDk8SIiIiIiIiJSpMIFKzOrC5wPXAOsC+bV+peZneOFhJW1Mivp5xRWvmhSYUtEREREREREDrDfZW1p7r4BGAO8B/wL6AAsAK4xsyrhJa3cKvvnpFURRUREREREROQAhYolvwK6Bysy/w2YC3zl7mvM7EKgB6CRWiGp7J+T5tgSiVFmlg8UXkHkFXd/uJSOnQH8193blsbxRESk8lD/JCJSuQQTkF8PXOju68ysFlDg7lvN7CYi8zhdq9UPw1WZPyeN2BKJXTvdvWPYIURERPaj/klEpHKpA7wGtDOzbsDZwCwzewpIAq5299lhBhSgEn9OmmNLpJwxsywz+7OZzTSzr83suKA9w8w+M7MZZvapmTUN2hua2Vtm9m3w0zM4VLyZPW1ms83sYzOrGtqLEhGRck/9k4hI+Vd4AvJCZhG5hO1+YDnwD6AAWOfuf6+oxZJYps9pXypsicSuqmY2vdDPoELbNrt7O+Bx4JGg7R/As+7eHngReCxofwz43N07AJ2BPb/QWgBPuHsbYBNwcVRfjYiIVBTqn0REKqD9JiC/ycx+a2a/d/ePgKuBAe7+IpFiyamonhAKfU4H0hxbIjHKzLa5e/Ui2rOA09x9sZklAqvcPdXM1gGN3T03aF/p7vXMbC2Q7u67Ch0jA/ifu7cI7t8JJLr7A2Xw0kREpBxT/yQiUjHtKZiY2a3ARcBQ4HPgS3e/ONjnGuBO4NKKPAIolulzOlCFr9yJVFB+kNuHY1eh2/lozj0RETl66p9ERMoZM+tlZmcGxZJGQBfgAuA8YBzQ2Mw+CnafSWREUIUvlsQafU4Hp8KWSPk0qNC/E4PbE4DLgttXEvnlBvAp8FMAM4sPVscQERGJBvVPIiLlTwbwlJmd7u6rgNuAdsDF7n4Jkd/hZ5rZSHef5u5ZoSWt3DLQ51QknQETiV1VzWx6ofsfuvuw4HYdM5tB5Kz25UHbz4GRZnYHsJbIUq8AtxL5BTiYyJnvnwIrox1eREQqLPVPIiIVgJl1AeKB0cBu4BEzu83dPzWzHCIr6lUHTgLuA14OLWwlps+peJpjS6ScCeYw6eru68LOIiIisof6JxGR8sPM+gEPEFnIY4K7LzSzq4jMy3QbMJXIQiAG9CEyh+J3IcWttPQ5lYwKWyLljL44iIhILFL/JCJSPpjZKcBw4Ap3n7zftj1Fk2uJzNPUCthamS5rixX6nEpOlyKKlDPunhF2BhERkf2pfxIRKTe6AI+7+2QzS3D3vD0r7bn7C2a2G3gXuMrdx4YbtVLT51RCKmyJiIiIiIiIVHB7iiJAJrA5aM4HCNoxs7bAh0RWtl0aRs7KTp/T4dOqiCIiIiIiIiIV3J6iCPAW0MPMuri7m1mcme2pDZwGZLr7a+6+OJyklZs+p8OnwpaIiIiIiIhI5TEJGA8MCoomBe5eYGaXAdcAG8ONJwF9TiWkyeNFREREREREKhEzSwMGA6cDU4CdwI+AH7n7rDCzyQ/0OZWMClsiIiIiIiIilYyZVSUyQfkZwEpgjLsvCDeV7E+fU/FU2BIRERERERERkXJJc2yJiIiIiIiIiEi5pMKWiIiIiIiIiIiUSypsiYiIiIiIiIhIuaTCloiIiIiIiIiIlEsqbImIiIiIiIiISLmkwpaIiIiIiIiIiJRLKmyJiIiIiIiIiEi5pMKWiIiIiIiIiIiUS/8PSkXHsXeA+D0AAAAASUVORK5CYII=",
      "text/plain": [
       "<Figure size 1296x288 with 3 Axes>"
      ]
     },
     "metadata": {
      "needs_background": "light"
     },
     "output_type": "display_data"
    }
   ],
   "source": [
    "experiment_1 = Experiment(\n",
    "    experiment_name = \"CNN_autolog_experiment\",\n",
    "    model_name = \"CNN_basic_1_layer\",\n",
    "    model = create_model_cnn_basic_1_layer(),\n",
    "    dataset = (X_train, y_train, X_val, y_val),\n",
    "    hyperparameters = {\n",
    "        \"epochs\": 10,\n",
    "        \"filters\": 256,\n",
    "        \"kernel_size\": 3,\n",
    "        \"pool_size\": 1,\n",
    "        \"dropout\": 0.1,\n",
    "        \"dense_size\": 32,\n",
    "        \"loss\": \"binary_crossentropy\",\n",
    "        \"optimizer\": \"adam\",\n",
>>>>>>> 05257b63
    "\n",
    "    },metrics = [\"accuracy\"],\n",
    "\n",
    "    n_splits = 5\n",
    ")\n",
    "\n",
    "registrar_experiment(experiment_1)"
   ]
  },
  {
   "cell_type": "code",
<<<<<<< HEAD
   "execution_count": 16,
=======
   "execution_count": 34,
>>>>>>> 05257b63
   "metadata": {},
   "outputs": [
    {
     "name": "stderr",
     "output_type": "stream",
     "text": [
<<<<<<< HEAD
      "2023/03/29 19:26:03 INFO mlflow.tracking.fluent: Experiment with name 'CNN_autolog_kfolds' does not exist. Creating a new experiment.\n"
=======
      "WARNING:root:Malformed experiment 'models'. Detailed error Yaml file 'C:\\Users\\crist\\Documents\\tesis\\SeizurePrediction\\src\\notebooks\\mlruns\\models\\meta.yaml' does not exist.\n",
      "Traceback (most recent call last):\n",
      "  File \"C:\\Users\\crist\\AppData\\Roaming\\Python\\Python39\\site-packages\\mlflow\\store\\tracking\\file_store.py\", line 279, in search_experiments\n",
      "    exp = self._get_experiment(exp_id, view_type)\n",
      "  File \"C:\\Users\\crist\\AppData\\Roaming\\Python\\Python39\\site-packages\\mlflow\\store\\tracking\\file_store.py\", line 372, in _get_experiment\n",
      "    meta = FileStore._read_yaml(experiment_dir, FileStore.META_DATA_FILE_NAME)\n",
      "  File \"C:\\Users\\crist\\AppData\\Roaming\\Python\\Python39\\site-packages\\mlflow\\store\\tracking\\file_store.py\", line 1082, in _read_yaml\n",
      "    return _read_helper(root, file_name, attempts_remaining=retries)\n",
      "  File \"C:\\Users\\crist\\AppData\\Roaming\\Python\\Python39\\site-packages\\mlflow\\store\\tracking\\file_store.py\", line 1075, in _read_helper\n",
      "    result = read_yaml(root, file_name)\n",
      "  File \"C:\\Users\\crist\\AppData\\Roaming\\Python\\Python39\\site-packages\\mlflow\\utils\\file_utils.py\", line 182, in read_yaml\n",
      "    raise MissingConfigException(\"Yaml file '%s' does not exist.\" % file_path)\n",
      "mlflow.exceptions.MissingConfigException: Yaml file 'C:\\Users\\crist\\Documents\\tesis\\SeizurePrediction\\src\\notebooks\\mlruns\\models\\meta.yaml' does not exist.\n"
>>>>>>> 05257b63
     ]
    },
    {
     "name": "stdout",
     "output_type": "stream",
     "text": [
<<<<<<< HEAD
      "Epoch 1/12\n"
     ]
    },
    {
     "name": "stderr",
     "output_type": "stream",
     "text": [
      "2023-03-29 19:26:04.445988: I tensorflow/core/grappler/optimizers/custom_graph_optimizer_registry.cc:114] Plugin optimizer for device_type GPU is enabled.\n"
     ]
    },
    {
     "name": "stdout",
     "output_type": "stream",
     "text": [
      "21/21 [==============================] - 1s 27ms/step - loss: 823.4755 - accuracy: 0.5967\n",
      "Epoch 2/12\n",
      "21/21 [==============================] - 1s 25ms/step - loss: 35.6494 - accuracy: 0.9390\n",
      "Epoch 3/12\n",
      "21/21 [==============================] - 1s 26ms/step - loss: 20.0513 - accuracy: 0.9717\n",
      "Epoch 4/12\n",
      "21/21 [==============================] - 1s 25ms/step - loss: 0.6429 - accuracy: 0.9955\n",
      "Epoch 5/12\n",
      "21/21 [==============================] - 1s 25ms/step - loss: 0.2759 - accuracy: 0.9955\n",
      "Epoch 6/12\n",
      "21/21 [==============================] - 1s 25ms/step - loss: 0.6879 - accuracy: 0.9970\n",
      "Epoch 7/12\n",
      "21/21 [==============================] - 1s 24ms/step - loss: 0.2727 - accuracy: 0.9985\n",
      "Epoch 8/12\n",
      "21/21 [==============================] - 1s 25ms/step - loss: 0.0000e+00 - accuracy: 1.0000\n",
      "Epoch 9/12\n",
      "21/21 [==============================] - 1s 25ms/step - loss: 0.0979 - accuracy: 0.9985\n",
      "Epoch 10/12\n",
      "21/21 [==============================] - 1s 27ms/step - loss: 0.5485 - accuracy: 0.9955\n",
      "Epoch 11/12\n",
      "21/21 [==============================] - 1s 28ms/step - loss: 0.0000e+00 - accuracy: 1.0000\n",
      "Epoch 12/12\n",
      "21/21 [==============================] - 1s 27ms/step - loss: 0.0000e+00 - accuracy: 1.0000\n",
      "1/1 [==============================] - 0s 100ms/step\n"
=======
      "Training fold 1/5\n",
      "Epoch 1/20\n",
      " 5/17 [=======>......................] - ETA: 0s - loss: 160.3450 - accuracy: 0.4313"
>>>>>>> 05257b63
     ]
    },
    {
     "name": "stderr",
     "output_type": "stream",
     "text": [
<<<<<<< HEAD
      "2023-03-29 19:26:11.346315: I tensorflow/core/grappler/optimizers/custom_graph_optimizer_registry.cc:114] Plugin optimizer for device_type GPU is enabled.\n",
      "2023/03/29 19:26:16 WARNING mlflow.utils.environment: Encountered an unexpected error while inferring pip requirements (model URI: /tmp/tmpf6d91mlq/model, flavor: tensorflow), fall back to return ['tensorflow==2.10.0']. Set logging level to DEBUG to see the full traceback.\n"
=======
      "WARNING:tensorflow:Callback method `on_train_batch_end` is slow compared to the batch time (batch time: 0.0102s vs `on_train_batch_end` time: 0.0288s). Check your callbacks.\n"
>>>>>>> 05257b63
     ]
    },
    {
     "name": "stdout",
     "output_type": "stream",
     "text": [
<<<<<<< HEAD
      "Score for fold 1: loss of 0.6930347084999084; accuracy of 51.1904776096344%\n",
      "Epoch 1/12\n",
      "21/21 [==============================] - 1s 31ms/step - loss: 3.4781 - accuracy: 0.9955\n",
      "Epoch 2/12\n",
      "21/21 [==============================] - 1s 25ms/step - loss: 2.7838 - accuracy: 0.9896\n",
      "Epoch 3/12\n",
      "21/21 [==============================] - 1s 24ms/step - loss: 0.0000e+00 - accuracy: 1.0000\n",
      "Epoch 4/12\n",
      "21/21 [==============================] - 1s 26ms/step - loss: 4.6581 - accuracy: 0.9896\n",
      "Epoch 5/12\n",
      "21/21 [==============================] - 1s 24ms/step - loss: 0.0000e+00 - accuracy: 1.0000\n",
      "Epoch 6/12\n",
      "21/21 [==============================] - 0s 23ms/step - loss: 0.0000e+00 - accuracy: 1.0000\n",
      "Epoch 7/12\n",
      "21/21 [==============================] - 1s 25ms/step - loss: 0.0000e+00 - accuracy: 1.0000\n",
      "Epoch 8/12\n",
      "21/21 [==============================] - 1s 26ms/step - loss: 0.2203 - accuracy: 0.9970\n",
      "Epoch 9/12\n",
      "21/21 [==============================] - 1s 25ms/step - loss: 0.0000e+00 - accuracy: 1.0000\n",
      "Epoch 10/12\n",
      "21/21 [==============================] - 1s 27ms/step - loss: 0.6389 - accuracy: 0.9985\n",
      "Epoch 11/12\n",
      "21/21 [==============================] - 1s 27ms/step - loss: 0.0000e+00 - accuracy: 1.0000\n",
      "Epoch 12/12\n",
      "21/21 [==============================] - 1s 27ms/step - loss: 0.0000e+00 - accuracy: 1.0000\n",
      "1/1 [==============================] - 0s 24ms/step\n"
=======
      "17/17 [==============================] - 1s 35ms/step - loss: 193.2702 - accuracy: 0.5438 - val_loss: 194.1573 - val_accuracy: 0.6296\n",
      "Epoch 2/20\n",
      "17/17 [==============================] - 0s 10ms/step - loss: 35.6854 - accuracy: 0.8659 - val_loss: 152.9304 - val_accuracy: 0.6519\n",
      "Epoch 3/20\n",
      "17/17 [==============================] - 0s 9ms/step - loss: 7.6659 - accuracy: 0.9497 - val_loss: 153.7508 - val_accuracy: 0.6593\n",
      "Epoch 4/20\n",
      "17/17 [==============================] - 0s 11ms/step - loss: 4.8173 - accuracy: 0.9758 - val_loss: 141.3276 - val_accuracy: 0.6741\n",
      "Epoch 5/20\n",
      "17/17 [==============================] - 0s 9ms/step - loss: 1.7150 - accuracy: 0.9814 - val_loss: 156.6990 - val_accuracy: 0.6519\n",
      "Epoch 6/20\n",
      "17/17 [==============================] - 0s 9ms/step - loss: 0.9771 - accuracy: 0.9907 - val_loss: 172.9714 - val_accuracy: 0.6963\n",
      "Epoch 7/20\n",
      "17/17 [==============================] - 0s 9ms/step - loss: 0.9038 - accuracy: 0.9907 - val_loss: 182.9901 - val_accuracy: 0.6667\n",
      "Epoch 8/20\n",
      "17/17 [==============================] - 0s 9ms/step - loss: 0.3411 - accuracy: 0.9981 - val_loss: 187.4458 - val_accuracy: 0.6815\n",
      "Epoch 9/20\n",
      "17/17 [==============================] - 0s 9ms/step - loss: 0.4712 - accuracy: 0.9926 - val_loss: 193.5239 - val_accuracy: 0.6889\n",
      "1/1 [==============================] - 0s 37ms/step\n"
>>>>>>> 05257b63
     ]
    },
    {
     "name": "stderr",
     "output_type": "stream",
     "text": [
<<<<<<< HEAD
      "2023/03/29 19:26:30 WARNING mlflow.utils.environment: Encountered an unexpected error while inferring pip requirements (model URI: /tmp/tmpdf_rh9t0/model, flavor: tensorflow), fall back to return ['tensorflow==2.10.0']. Set logging level to DEBUG to see the full traceback.\n"
=======
      "2023/04/02 19:24:48 WARNING mlflow.utils.autologging_utils: MLflow autologging encountered a warning: \"C:\\Users\\crist\\AppData\\Roaming\\Python\\Python39\\site-packages\\mlflow\\tensorflow\\__init__.py:189: UserWarning: The pyfunc inference behavior of Keras models logged with signatures differs from the behavior of Keras models logged without signatures. Specifically, when a signature is present, passing a Pandas DataFrame as input to the pyfunc `predict()` API produces an `ndarray` (for single-output models) or a dictionary of `str -> ndarray`: (for multi-output models). In contrast, when a signature is *not* present, `predict()` produces a Pandas DataFrame output in response to a Pandas DataFrame input.\"\n",
      "INFO:tensorflow:Assets written to: C:\\Users\\crist\\AppData\\Local\\Temp\\tmp3l0umkl7\\model\\data\\model\\assets\n"
>>>>>>> 05257b63
     ]
    },
    {
     "name": "stdout",
     "output_type": "stream",
     "text": [
<<<<<<< HEAD
      "Score for fold 2: loss of 0.6891950368881226; accuracy of 48.80952537059784%\n",
      "Epoch 1/12\n",
      "21/21 [==============================] - 1s 26ms/step - loss: 0.0000e+00 - accuracy: 1.0000\n",
      "Epoch 2/12\n",
      "21/21 [==============================] - 1s 24ms/step - loss: 0.0267 - accuracy: 0.9985\n",
      "Epoch 3/12\n",
      "21/21 [==============================] - 1s 26ms/step - loss: 0.2610 - accuracy: 0.9985\n",
      "Epoch 4/12\n",
      "21/21 [==============================] - 1s 25ms/step - loss: 0.0000e+00 - accuracy: 1.0000\n",
      "Epoch 5/12\n",
      "21/21 [==============================] - 1s 24ms/step - loss: 0.0000e+00 - accuracy: 1.0000\n",
      "Epoch 6/12\n",
      "21/21 [==============================] - 1s 24ms/step - loss: 0.0000e+00 - accuracy: 1.0000\n",
      "Epoch 7/12\n",
      "21/21 [==============================] - 0s 24ms/step - loss: 0.0000e+00 - accuracy: 1.0000\n",
      "Epoch 8/12\n",
      "21/21 [==============================] - 0s 23ms/step - loss: 0.0000e+00 - accuracy: 1.0000\n",
      "Epoch 9/12\n",
      "21/21 [==============================] - 1s 27ms/step - loss: 0.0000e+00 - accuracy: 1.0000\n",
      "Epoch 10/12\n",
      "21/21 [==============================] - 1s 26ms/step - loss: 0.0000e+00 - accuracy: 1.0000\n",
      "Epoch 11/12\n",
      "21/21 [==============================] - 1s 26ms/step - loss: 0.0000e+00 - accuracy: 1.0000\n",
      "Epoch 12/12\n",
      "21/21 [==============================] - 1s 28ms/step - loss: 0.0000e+00 - accuracy: 1.0000\n",
      "1/1 [==============================] - 0s 24ms/step\n"
=======
      "Training fold 2/5\n",
      "Epoch 1/20\n",
      "17/17 [==============================] - 0s 14ms/step - loss: 38.4257 - accuracy: 0.9032 - val_loss: 4.5645 - val_accuracy: 0.9630\n",
      "Epoch 2/20\n",
      "17/17 [==============================] - 0s 9ms/step - loss: 11.0409 - accuracy: 0.9348 - val_loss: 16.5748 - val_accuracy: 0.9259\n",
      "Epoch 3/20\n",
      "17/17 [==============================] - 0s 9ms/step - loss: 6.6882 - accuracy: 0.9646 - val_loss: 34.8876 - val_accuracy: 0.9037\n",
      "Epoch 4/20\n",
      "17/17 [==============================] - 0s 9ms/step - loss: 6.1263 - accuracy: 0.9609 - val_loss: 23.8090 - val_accuracy: 0.9037\n",
      "Epoch 5/20\n",
      "17/17 [==============================] - 0s 11ms/step - loss: 0.9054 - accuracy: 0.9870 - val_loss: 26.9624 - val_accuracy: 0.8889\n",
      "Epoch 6/20\n",
      "17/17 [==============================] - 0s 10ms/step - loss: 1.9772 - accuracy: 0.9777 - val_loss: 21.3429 - val_accuracy: 0.9037\n",
      "1/1 [==============================] - 0s 17ms/step\n"
>>>>>>> 05257b63
     ]
    },
    {
     "name": "stderr",
     "output_type": "stream",
     "text": [
<<<<<<< HEAD
      "2023/03/29 19:26:43 WARNING mlflow.utils.environment: Encountered an unexpected error while inferring pip requirements (model URI: /tmp/tmp1nsp3osa/model, flavor: tensorflow), fall back to return ['tensorflow==2.10.0']. Set logging level to DEBUG to see the full traceback.\n"
=======
      "2023/04/02 19:24:55 WARNING mlflow.utils.autologging_utils: MLflow autologging encountered a warning: \"C:\\Users\\crist\\AppData\\Roaming\\Python\\Python39\\site-packages\\mlflow\\tensorflow\\__init__.py:189: UserWarning: The pyfunc inference behavior of Keras models logged with signatures differs from the behavior of Keras models logged without signatures. Specifically, when a signature is present, passing a Pandas DataFrame as input to the pyfunc `predict()` API produces an `ndarray` (for single-output models) or a dictionary of `str -> ndarray`: (for multi-output models). In contrast, when a signature is *not* present, `predict()` produces a Pandas DataFrame output in response to a Pandas DataFrame input.\"\n",
      "INFO:tensorflow:Assets written to: C:\\Users\\crist\\AppData\\Local\\Temp\\tmpx5mtvyyn\\model\\data\\model\\assets\n"
>>>>>>> 05257b63
     ]
    },
    {
     "name": "stdout",
     "output_type": "stream",
     "text": [
<<<<<<< HEAD
      "Score for fold 3: loss of 0.6930980086326599; accuracy of 50.59524178504944%\n",
      "Epoch 1/12\n",
      "21/21 [==============================] - 1s 29ms/step - loss: 0.0000e+00 - accuracy: 1.0000\n",
      "Epoch 2/12\n",
      "21/21 [==============================] - 0s 24ms/step - loss: 0.0000e+00 - accuracy: 1.0000\n",
      "Epoch 3/12\n",
      "21/21 [==============================] - 0s 24ms/step - loss: 0.0000e+00 - accuracy: 1.0000\n",
      "Epoch 4/12\n",
      "21/21 [==============================] - 1s 26ms/step - loss: 0.0000e+00 - accuracy: 1.0000\n",
      "Epoch 5/12\n",
      "21/21 [==============================] - 1s 24ms/step - loss: 0.0000e+00 - accuracy: 1.0000\n",
      "Epoch 6/12\n",
      "21/21 [==============================] - 1s 24ms/step - loss: 0.0000e+00 - accuracy: 1.0000\n",
      "Epoch 7/12\n",
      "21/21 [==============================] - 1s 25ms/step - loss: 0.0000e+00 - accuracy: 1.0000\n",
      "Epoch 8/12\n",
      "21/21 [==============================] - 0s 23ms/step - loss: 0.0000e+00 - accuracy: 1.0000\n",
      "Epoch 9/12\n",
      "21/21 [==============================] - 1s 26ms/step - loss: 0.0000e+00 - accuracy: 1.0000\n",
      "Epoch 10/12\n",
      "21/21 [==============================] - 1s 26ms/step - loss: 0.0000e+00 - accuracy: 1.0000\n",
      "Epoch 11/12\n",
      "21/21 [==============================] - 1s 28ms/step - loss: 0.0000e+00 - accuracy: 1.0000\n",
      "Epoch 12/12\n",
      "21/21 [==============================] - 1s 28ms/step - loss: 0.0027 - accuracy: 0.9985\n",
      "1/1 [==============================] - 0s 23ms/step\n"
=======
      "Training fold 3/5\n",
      "Epoch 1/20\n",
      "17/17 [==============================] - 0s 16ms/step - loss: 6.6368 - accuracy: 0.9572 - val_loss: 8.1227 - val_accuracy: 0.9701\n",
      "Epoch 2/20\n",
      "17/17 [==============================] - 0s 9ms/step - loss: 4.0230 - accuracy: 0.9703 - val_loss: 12.4541 - val_accuracy: 0.9552\n",
      "Epoch 3/20\n",
      "17/17 [==============================] - 0s 9ms/step - loss: 4.9752 - accuracy: 0.9665 - val_loss: 24.0422 - val_accuracy: 0.9403\n",
      "Epoch 4/20\n",
      "17/17 [==============================] - 0s 9ms/step - loss: 4.1136 - accuracy: 0.9740 - val_loss: 14.1326 - val_accuracy: 0.9403\n",
      "Epoch 5/20\n",
      "17/17 [==============================] - 0s 9ms/step - loss: 2.1240 - accuracy: 0.9870 - val_loss: 14.2213 - val_accuracy: 0.9552\n",
      "Epoch 6/20\n",
      "17/17 [==============================] - 0s 9ms/step - loss: 1.3048 - accuracy: 0.9833 - val_loss: 21.7005 - val_accuracy: 0.9403\n",
      "1/1 [==============================] - 0s 20ms/step\n"
     ]
    },
    {
     "name": "stderr",
     "output_type": "stream",
     "text": [
      "2023/04/02 19:25:03 WARNING mlflow.utils.autologging_utils: MLflow autologging encountered a warning: \"C:\\Users\\crist\\AppData\\Roaming\\Python\\Python39\\site-packages\\mlflow\\tensorflow\\__init__.py:189: UserWarning: The pyfunc inference behavior of Keras models logged with signatures differs from the behavior of Keras models logged without signatures. Specifically, when a signature is present, passing a Pandas DataFrame as input to the pyfunc `predict()` API produces an `ndarray` (for single-output models) or a dictionary of `str -> ndarray`: (for multi-output models). In contrast, when a signature is *not* present, `predict()` produces a Pandas DataFrame output in response to a Pandas DataFrame input.\"\n",
      "INFO:tensorflow:Assets written to: C:\\Users\\crist\\AppData\\Local\\Temp\\tmplu33njwl\\model\\data\\model\\assets\n"
     ]
    },
    {
     "name": "stdout",
     "output_type": "stream",
     "text": [
      "Training fold 4/5\n",
      "Epoch 1/20\n",
      "17/17 [==============================] - 0s 17ms/step - loss: 5.0164 - accuracy: 0.9721 - val_loss: 3.1051 - val_accuracy: 0.9701\n",
      "Epoch 2/20\n",
      "17/17 [==============================] - 0s 9ms/step - loss: 5.4411 - accuracy: 0.9647 - val_loss: 4.2017 - val_accuracy: 0.9552\n",
      "Epoch 3/20\n",
      "17/17 [==============================] - 0s 9ms/step - loss: 2.6210 - accuracy: 0.9740 - val_loss: 3.1703 - val_accuracy: 0.9552\n",
      "Epoch 4/20\n",
      "17/17 [==============================] - 0s 10ms/step - loss: 0.5684 - accuracy: 0.9870 - val_loss: 1.6513 - val_accuracy: 0.9701\n",
      "Epoch 5/20\n",
      "17/17 [==============================] - 0s 9ms/step - loss: 2.1314 - accuracy: 0.9888 - val_loss: 3.8702 - val_accuracy: 0.9552\n",
      "Epoch 6/20\n",
      "17/17 [==============================] - 0s 10ms/step - loss: 0.4951 - accuracy: 0.9870 - val_loss: 12.9714 - val_accuracy: 0.9328\n",
      "Epoch 7/20\n",
      "17/17 [==============================] - 0s 10ms/step - loss: 1.8687 - accuracy: 0.9851 - val_loss: 16.4737 - val_accuracy: 0.9478\n",
      "Epoch 8/20\n",
      "17/17 [==============================] - 0s 11ms/step - loss: 1.6749 - accuracy: 0.9870 - val_loss: 16.4284 - val_accuracy: 0.9403\n",
      "Epoch 9/20\n",
      "17/17 [==============================] - 0s 10ms/step - loss: 0.9311 - accuracy: 0.9888 - val_loss: 10.3390 - val_accuracy: 0.9328\n",
      "1/1 [==============================] - 0s 19ms/step\n"
>>>>>>> 05257b63
     ]
    },
    {
     "name": "stderr",
     "output_type": "stream",
     "text": [
<<<<<<< HEAD
      "2023/03/29 19:26:55 WARNING mlflow.utils.environment: Encountered an unexpected error while inferring pip requirements (model URI: /tmp/tmpii_3v9y0/model, flavor: tensorflow), fall back to return ['tensorflow==2.10.0']. Set logging level to DEBUG to see the full traceback.\n"
=======
      "2023/04/02 19:25:12 WARNING mlflow.utils.autologging_utils: MLflow autologging encountered a warning: \"C:\\Users\\crist\\AppData\\Roaming\\Python\\Python39\\site-packages\\mlflow\\tensorflow\\__init__.py:189: UserWarning: The pyfunc inference behavior of Keras models logged with signatures differs from the behavior of Keras models logged without signatures. Specifically, when a signature is present, passing a Pandas DataFrame as input to the pyfunc `predict()` API produces an `ndarray` (for single-output models) or a dictionary of `str -> ndarray`: (for multi-output models). In contrast, when a signature is *not* present, `predict()` produces a Pandas DataFrame output in response to a Pandas DataFrame input.\"\n",
      "INFO:tensorflow:Assets written to: C:\\Users\\crist\\AppData\\Local\\Temp\\tmp1a6sh02b\\model\\data\\model\\assets\n"
>>>>>>> 05257b63
     ]
    },
    {
     "name": "stdout",
     "output_type": "stream",
     "text": [
<<<<<<< HEAD
      "Score for fold 4: loss of 0.6932880282402039; accuracy of 48.80952537059784%\n",
      "Epoch 1/12\n",
      "21/21 [==============================] - 1s 31ms/step - loss: 0.4733 - accuracy: 0.9985\n",
      "Epoch 2/12\n",
      "21/21 [==============================] - 1s 28ms/step - loss: 0.3945 - accuracy: 0.9985\n",
      "Epoch 3/12\n",
      "21/21 [==============================] - 1s 27ms/step - loss: 0.0000e+00 - accuracy: 1.0000\n",
      "Epoch 4/12\n",
      "21/21 [==============================] - 1s 29ms/step - loss: 0.0000e+00 - accuracy: 1.0000\n",
      "Epoch 5/12\n",
      "21/21 [==============================] - 1s 27ms/step - loss: 0.0000e+00 - accuracy: 1.0000\n",
      "Epoch 6/12\n",
      "21/21 [==============================] - 1s 27ms/step - loss: 0.0000e+00 - accuracy: 1.0000\n",
      "Epoch 7/12\n",
      "21/21 [==============================] - 1s 27ms/step - loss: 0.0000e+00 - accuracy: 1.0000\n",
      "Epoch 8/12\n",
      "21/21 [==============================] - 1s 26ms/step - loss: 0.0000e+00 - accuracy: 1.0000\n",
      "Epoch 9/12\n",
      "21/21 [==============================] - 1s 29ms/step - loss: 0.0000e+00 - accuracy: 1.0000\n",
      "Epoch 10/12\n",
      "21/21 [==============================] - 1s 27ms/step - loss: 0.0000e+00 - accuracy: 1.0000\n",
      "Epoch 11/12\n",
      "21/21 [==============================] - 1s 27ms/step - loss: 0.0000e+00 - accuracy: 1.0000\n",
      "Epoch 12/12\n",
      "21/21 [==============================] - 1s 29ms/step - loss: 0.0000e+00 - accuracy: 1.0000\n",
      "1/1 [==============================] - 0s 22ms/step\n"
=======
      "Training fold 5/5\n",
      "Epoch 1/20\n",
      "17/17 [==============================] - 0s 15ms/step - loss: 1.2858 - accuracy: 0.9870 - val_loss: 2.4277 - val_accuracy: 0.9925\n",
      "Epoch 2/20\n",
      "17/17 [==============================] - 0s 12ms/step - loss: 1.4570 - accuracy: 0.9833 - val_loss: 0.5085 - val_accuracy: 0.9925\n",
      "Epoch 3/20\n",
      "17/17 [==============================] - 0s 10ms/step - loss: 4.2693 - accuracy: 0.9777 - val_loss: 0.9153 - val_accuracy: 0.9701\n",
      "Epoch 4/20\n",
      "17/17 [==============================] - 0s 10ms/step - loss: 6.6415 - accuracy: 0.9740 - val_loss: 11.0347 - val_accuracy: 0.9254\n",
      "Epoch 5/20\n",
      "17/17 [==============================] - 0s 9ms/step - loss: 7.4078 - accuracy: 0.9647 - val_loss: 15.2022 - val_accuracy: 0.9254\n",
      "Epoch 6/20\n",
      "17/17 [==============================] - 0s 9ms/step - loss: 4.6518 - accuracy: 0.9721 - val_loss: 20.6963 - val_accuracy: 0.9254\n",
      "Epoch 7/20\n",
      "17/17 [==============================] - 0s 9ms/step - loss: 3.9448 - accuracy: 0.9870 - val_loss: 18.3774 - val_accuracy: 0.8955\n",
      "1/1 [==============================] - 0s 17ms/step\n"
>>>>>>> 05257b63
     ]
    },
    {
     "name": "stderr",
     "output_type": "stream",
     "text": [
<<<<<<< HEAD
      "2023/03/29 19:27:08 WARNING mlflow.utils.environment: Encountered an unexpected error while inferring pip requirements (model URI: /tmp/tmp0u5t831d/model, flavor: tensorflow), fall back to return ['tensorflow==2.10.0']. Set logging level to DEBUG to see the full traceback.\n"
=======
      "2023/04/02 19:25:21 WARNING mlflow.utils.autologging_utils: MLflow autologging encountered a warning: \"C:\\Users\\crist\\AppData\\Roaming\\Python\\Python39\\site-packages\\mlflow\\tensorflow\\__init__.py:189: UserWarning: The pyfunc inference behavior of Keras models logged with signatures differs from the behavior of Keras models logged without signatures. Specifically, when a signature is present, passing a Pandas DataFrame as input to the pyfunc `predict()` API produces an `ndarray` (for single-output models) or a dictionary of `str -> ndarray`: (for multi-output models). In contrast, when a signature is *not* present, `predict()` produces a Pandas DataFrame output in response to a Pandas DataFrame input.\"\n",
      "INFO:tensorflow:Assets written to: C:\\Users\\crist\\AppData\\Local\\Temp\\tmpzem8z4sp\\model\\data\\model\\assets\n"
>>>>>>> 05257b63
     ]
    },
    {
     "name": "stdout",
     "output_type": "stream",
     "text": [
<<<<<<< HEAD
      "Score for fold 5: loss of 0.6930980086326599; accuracy of 50.59524178504944%\n"
=======
      "3/3 [==============================] - 0s 3ms/step\n"
>>>>>>> 05257b63
     ]
    },
    {
     "data": {
      "image/png": "iVBORw0KGgoAAAANSUhEUgAABQgAAAEYCAYAAAAQ+RvmAAAAOXRFWHRTb2Z0d2FyZQBNYXRwbG90bGliIHZlcnNpb24zLjUuMywgaHR0cHM6Ly9tYXRwbG90bGliLm9yZy/NK7nSAAAACXBIWXMAAAsTAAALEwEAmpwYAAB1/UlEQVR4nOzdd3hUddrG8e+TXgglCTUh9F5EiIiKioqKiGIHe2ddy+qq+6rrrrqWV9911921rYuKvddFRBEpVlDAQldAKaH3FhBCnvePM2CAIBEyOcnk/lzXXJlzzu9M7hnKmXnmV8zdERERERERERERkeopLuwAIiIiIiIiIiIiEh4VCEVERERERERERKoxFQhFRERERERERESqMRUIRUREREREREREqjEVCEVERERERERERKoxFQhFRERERERERESqMRUIRUREREREREREqjEVCEXKkZmNNbPVZpYcdhYREZH9ZWZzzax32DlEREREJLpUIBQpJ2bWFDgccODkCvy9CRX1u0REREREREQk9qhAKFJ+LgDGA08DF27faWaNzexNM1tuZivN7OESxy43sxlmtt7MpptZ18h+N7OWJdo9bWZ3R+73MrMCM7vJzJYAT5lZHTMbFvkdqyP3c0ucn2lmT5nZosjxtyP7p5rZSSXaJZrZCjM7MFovkoiIVG1mlmxm/4xcUxZF7idHjmVHrkFrzGyVmX1iZnGRYzeZ2cLINe87Mzsm3GciIiIiItupQChSfi4AXojcjjez+mYWDwwD5gFNgRzgZQAzOxO4I3JeTYJehyvL+LsaAJlAE2AQwb/lpyLbecAm4OES7Z8D0oAOQD3gH5H9zwLnlWjXF1js7l+XMYeIiFQ/twI9gC7AAUB34E+RYzcABUBdoD7wR8DNrA1wNXCQu2cAxwNzKzS1iIiIiOyRhiaKlAMz60lQnHvV3VeY2RzgHIIehY2AP7h7UaT5p5GflwF/dfcJke3Zv+JXFgO3u/tPke1NwBsl8twDjIncbwicAGS5++pIk48iP58H/mxmNd19HXA+QTFRRERkT84FrnH3ZQBm9hfgP8Cfga1AQ6CJu88GPom02QYkA+3NbLm7zw0juIiIiIiUTj0IRcrHhcAH7r4isv1iZF9jYF6J4mBJjYE5+/j7lrv75u0bZpZmZv8xs3lmtg74GKgd6cHYGFhVoji4g7svAj4DTjez2gSFxBf2MZOIiFQPjQh6xm83L7IP4H6CL7w+MLMfzOxmgEix8DqCnvPLzOxlM2uEiIiIiFQKKhCK7CczSwXOAo40syWReQF/TzDsaimQt4eFRBYALfbwsIUEQ4K3a7DLcd9l+wagDXCwu9cEjtgeL/J7MiMFwNI8QzDM+ExgnLsv3EM7ERERgEUEvea3y4vsw93Xu/sN7t6cYOqM67fPNejuL7r79h73DvxfxcYWERERkT1RgVBk/50CbAPaE8zH1AVoRzCs6hRgMXCfmaWbWYqZHRY57wngRjPrZoGWZrb9A9c3wDlmFm9mfYAj95Ihg2CY8RozywRu337A3RcD7wGPRhYzSTSzI0qc+zbQFbiWYE5CERGRkhIj168UM0sBXgL+ZGZ1zSwbuI1gygrMrF/kembAWoLrY7GZtTGzoyOLmWwmuGYVh/N0RERERGRXKhCK7L8Lgafcfb67L9l+I1gk5GzgJKAlMJ9g4vYBAO7+GnAPwXDk9QSFuszIY14bOW8NwVxPb+8lwz+BVGAFwbyH7+9y/HyCeaFmAssIhnkRybF9/sJmwJtlf9oiIlJNDCco6G2/pQATgcnAFOAr4O5I21bAh8AGYBzwqLuPIZh/8D6C69QSggWzbqm4pyAiIiIiv8Tcdx2pKCLVjZndBrR29/P22lhEREREREREYopWMRap5iJDki8l6GUoIiIiIiIiItWMhhiLVGNmdjnBIibvufvHYecRERERkV9mZkPMbJmZTd3DcTOzB81stplNNrOuFZ1RRESqHg0xFhERERERqSIii81tAJ51946lHO8LXAP0BQ4G/uXuB1dsShERqWrUg1BERERERKSKiIz6WPULTfoTFA/d3ccDtc2sYcWkExGRqipm5iDMzs72pk2bhh1DRET206RJk1a4e92wc5Q3XadERGJDFbhO5RBMIbNdQWTf4l0bmtkgYBBAenp6t7Zt21ZIQBERiZ59vU7FTIGwadOmTJw4MewYIiKyn8xsXtgZokHXKRGR2BBL1yl3HwwMBsjPz3ddp0REqr59vU5piLGIiIiIiEjsWAg0LrGdG9knIiKyRyoQioiIiIiIxI6hwAWR1Yx7AGvdfbfhxSIiIiXFzBBjERERERGRWGdmLwG9gGwzKwBuBxIB3P0xYDjBCsazgULg4nCSiohIVaICoYiISEi2bt1KQUEBmzdvDjtK1KWkpJCbm0tiYmLYUUREqjR3P3svxx24qoLiiIhIjFCBUEREJCQFBQVkZGTQtGlTzCzsOFHj7qxcuZKCggKaNWsWdhwREREREdmF5iAUEREJyebNm8nKyorp4iCAmZGVlVUtekqKiIiIiFRFKhCKiIiEKNaLg9tVl+cpIiIiIlIVaYjxdsu/h4Ivw04RXXGJ0OYESKkZdhIRERERqUzcYc4oqNsWauWGnUZEREQqmAqE2839BN69PuwU0ZfdGga+BNktw04iIiIhW7NmDS+++CJXXnnlrzqvb9++vPjii9SuXTs6wUSkYrnDB3+CcQ+DxUHrPpB/CbQ4GuLiw04nIiIiFUAFwu06nwWtjg07RXQt/x7eGgSPHw1nDoGWvcNOJCIiIVqzZg2PPvrobgXCoqIiEhL2/BZh+PDh0Y4mIhWluBje+wNMeAK6XQxpmfDVc/DdcKidB90uggPPhxr1wk4qIiIiUaQC4XbJGcEtltXOg8vHwMvnwAtnwrF3wSFXgeaFEhGplm6++WbmzJlDly5dSExMJCUlhTp16jBz5ky+//57TjnlFBYsWMDmzZu59tprGTRoEABNmzZl4sSJbNiwgRNOOIGePXvy+eefk5OTw3//+19SU1NDfmYiUibF2+Cd38HXz8Ohv4Nj7wzeFx55M3z3LkwcAqPuhDH3QruTgl6FTXvqvaOIiEgMUoGwuqnTBC79AN66Aj64FZZOhX7/hMSUsJOJiFRrf3lnGtMXrSvXx2zfqCa3n9Rhj8fvu+8+pk6dyjfffMPYsWM58cQTmTp1Ks2aNQNgyJAhZGZmsmnTJg466CBOP/10srKydnqMWbNm8dJLL/H4449z1lln8cYbb3DeeeeV6/MQkSjYVgRvXwFTXoMjb4Jet/xc+EtIgg6nBrcVs2DiU/DNCzDtTchqFRQKDxgY9DYUERGRmKBVjKujpHQ48xno9Uf49iV4+kRYtzjsVCIiFcrMGpvZGDObbmbTzOzayP5MMxtpZrMiP+vs4fwLI21mmdmFFZs+Orp3776jOAjw4IMPcsABB9CjRw8WLFjArFmzdjunWbNmdOnSBYBu3boxd+7cCkorIvusaAu8flFQHDzmdjjqj3vuFZjdCvr8L9wwE055DFLrwIhb4IF28NZvYcGEYA5DERERqdLUg7C6iouDXjdB/fbw5m/g8aNg4AuQ0y3sZCIiFaUIuMHdvzKzDGCSmY0ELgJGuft9ZnYzcDNwU8kTzSwTuB3IBzxy7lB3X72vYX6pp19FSU9P33F/7NixfPjhh4wbN460tDR69erF5s2bdzsnOTl5x/34+Hg2bdpUIVlFZB9t3QyvXgCzRkCf+6DHb8t2XmIqdDk7uC2ZEvQqnPwKfPsiNOgU9CrsdGbsT9kjIiISo9SDsLprdxJcNhLik2DICfDtK2EnEhGpEO6+2N2/itxfD8wAcoD+wDORZs8Ap5Ry+vHASHdfFSkKjgT6RD10OcvIyGD9+vWlHlu7di116tQhLS2NmTNnMn78+ApOJyLlbstGeGlAUBzs94+yFwd31aAT9Hsg6FXY7x/B1yTDfg9/bxv8XDKlXGOLiIhI9KkHoUD9DsHiJa9dGKxyvHQK9P4LxMWHnUxEpEKYWVPgQOALoL67b593YQlQv5RTcoAFJbYLIvt2fdxBwCCAvLy8ckxcPrKysjjssMPo2LEjqamp1K//81Pt06cPjz32GO3ataNNmzb06NEjxKQist82r4MXB8CC8XDKv6HLOfv/mMkZQc/BbhfDwknBoibfvBj8zO0eHOtwStD7UERERCo1FQglkJ4F578F798Cnz8Ey2bA6U9Cau2wk4mIRJWZ1QDeAK5z93VWYh4ud3cz2+fJtdx9MDAYID8/v1JO0vXiiy+Wuj85OZn33nuv1GPb5xnMzs5m6tSpO/bfeOON5Z5PRMrBptXw/Bmw6Gs4/QnoeHr5Pr4Z5OYHt+PvgW9eCoqEb18B798MXc6F/IuD+QxFRESkUtIQY/lZfCKc+LdgVeMfxsITxwQr14mIxCgzSyQoDr7g7m9Gdi81s4aR4w2BZaWcuhBoXGI7N7JPRKRy2bgCnjkJlkyGAc+Vf3FwV6l14JAr4eoJcOEwaHE0fDkYHs6Hp/vB1DeDRVJERESkUlGBMKJoWzGuFdgC+RfDhe/ApjXw+DEwa2TYiUSkilhTWHU+9FnQVfBJYIa7P1Di0FBg+6rEFwL/LeX0EcBxZlYnssrxcZF9IiKVx/ql8PSJwRe+A1+CtidW3O82g2aHw5lPwfXTg9WS18yD1y+Gf3SAUXfC6nkVl0dERER+kYYYR7z51ULueGcaeZlpO25NstLIy0onLzONnNqpJCVUo3pqk0Nh0Bh4+Rx48SzofQcc+rvgzZ6IyC5mLlnHfe/N5McVGxn5+yOryv+XhwHnA1PM7JvIvj8C9wGvmtmlwDzgLAAzyweucPfL3H2Vmd0FTIicd6e7r6rQ9CIiv2RtATxzMqxfAue+Bs2OCC9LjXpw+PVw2LUwZ3Qw/PjTf8AnD0CrY4O5Clsdp/mvRUREQqQCYUTL+jUYeFAe81dtZO7KjXw8azmbtxbvOB5n0Kh2alA0zEwjLzP95/tZadRMSQwxfZTUzoNLRsDbV8LI22DpNDjpX5poWkR2WLhmEw988D1vfl1ARnICVx7VEqdq9MZ290+BPX3rcUwp7ScCl5XYHgIMiU46EZH9sHpuMKx40xo4/03IqySLDMXFBwXBVscGBcyvnoVJz8BLA6FmLnS7CLqeDxkNwk4qIiJS7ahAGNE1rw5d8+rs2HZ3lq3/iXkrC5m/qpD5Kzcyb1Uh81YW8sG0pazcuPMwujppieRlpdMk8+eiYZPMNJpkpVMvI5m4uCra8y4pHc58Gj75G4y+OzJE5QWo2SjsZCISorWFW3l07Gye+nwuAJcf3pwre7WgdlpSuMFERKq7FbPh2ZNhy0a44L+Q0zXsRKWrlQtH/RGO+AN8917Qq3DM3TD23mAodP4l0OxIiKsSPdJFRESqPBUI98DMqF8zhfo1U+jeLHO34+s3b40UDoMC4rzI/a8XrObdKYvZVvxzD5rkhDgaZwYFw7ysEsOXM9NpnJlKckIlH05hFrx5q9ce3hwEg48KioS5+WEnE5EKtnnrNp4dN5dHxsxh3eatnHpgDtcf25rcOmlhRxMRkWUzgmHFXgwXDYMGncJOtHfxidD+5OC2cg5Mehq+fh5mDIXM5tDt4mAV5PSssJOKiIjENBUI91FGSiIdGtWiQ6Naux3buq2YRWs2MW9lUDhcsKqQeSs3Mm9lIeN+WEnhlm072ppBg5opO4qGTbLSdxQTm2SlVa7eOG1PhEtHwstnw1N9g+HGXc4OO5WIVIBtxc7bXy/kgZHfs3DNJo5sXZeb+rSlfaOaYUeTClajRg02bNgQdgwR2dXib+G5UyEuMSgO1m0TdqJfL6sFHHcXHHVrUCCcOARG/jkYxdLhlKBXYeODNSe2iIhIFKhAGAWJ8XE0yUqnSVb6bsfcnZUbt0SGLm8sMYS5kDHfLWf5+oKd2tdMSYgMV07/ufdhpCdiw1qpxFf00OX67eHyMfDahfD2FbB0KvT+C8Trr5JILHJ3Pvp+Ofe9N5OZS9bTKacW95/RmUNbZocdTUREtiuYCM+fBsk1g2HFWS3CTrR/ElOg81nBbel0mPQUfPsyTH4lGNGSf0lwLGX3L+pFRERk36iqU8HMjOwayWTXSKZbkzq7HS/cUrTz0OVIL8Tpi9fxwfQlbN3289DlxHgjt07JIcvb7wcrL6cmRWnoclomnPcmjLgVxj0My6bDGUMgdffnIyJV15SCtdz73gw+n7OSxpmpPHj2gfTr1LDqzqkqpbr55ptp3LgxV111FQB33HEHCQkJjBkzhtWrV7N161buvvtu+vfvH3JSESnVvM/hhbOCIbgXvhMsMhdL6reHvvfDMbfD1Ddg4pMw/MZgAb1OZwTFwkYHhp1SRESkylOBsJJJS0qgbYOatG2w+7C9bcXOojWbggJipHi4vRfiV/NWs/6nop3a18tILrFgSrDqcruGNWlZr8b+9zyMT4S+f4X6HeDdG+DxY+Dsl6rmcBYR2cn8lYXc/8F3vPPtIjLTk7j9pPace3ATkhI0UXxUvXczLJlSvo/ZoBOccN8vNhkwYADXXXfdjgLhq6++yogRI/jd735HzZo1WbFiBT169ODkk0/GNKxPpHKZMwZePgdq5sCFQ2N7EbnkGtDtwuC28Ktg+PHk14KVkBt1DQqFHU8LFtgTERGRX00FwiokPs5onJlG48w0DtvlmLuzpnBrZKXljZF5D4Peh5/PXsmb6xbuaJuaGE/HnJp0yqlN59xadMqtRbOs9H3rFdTtwqAo+Mp58ERvOP1JaH3c/j1REQnFyg0/8dDo2bzwxTzi44yrj2rJoCObUzMlMexoEkUHHnggy5YtY9GiRSxfvpw6derQoEEDfv/73/Pxxx8TFxfHwoULWbp0KQ0aNAg7rohs9/0IeOV8yGoJF7wNNeqFnaji5HQNbsfdDZNfDXoVDr06GN1ywEDIvxjqtQs7pYiISJWiAmGMMDPqpCdRJz2JLo1r73Z889ZtzF9VyLRFa/l2wVqmLFzLi1/OY8hnxQDUSE6gY05NOufWplNOLQ7IrU3jzNSy9RbJ6xHMS/jyOfDiWdD7djjsOk0gLVJFFG4pYsinP/LYRz9QuKWIAQc15rreralfMyXsaNXLXnr6RdOZZ57J66+/zpIlSxgwYAAvvPACy5cvZ9KkSSQmJtK0aVM2b94cWj4R2cX0ofD6JcFIjvPfCqZ/qY5Sa8PBg6D75TB/XNCrcNJT8OV/IO9QOOhSaHcSJCSHnVRERKTSU4GwmkhJjKd1/Qxa18/g1ANzASjaVszs5RuYXLCWKQVrmbxwLU9/Npct24KiYa3UxKCHYU6tSE/D2jSqlVJ60bB2Y7hkBPz3KvjwDlg6DU5+CBJTK/BZisivUbStmNcmFfCPkd+zbP1PHNu+Pjf1aUPLehlhR5MKNmDAAC6//HJWrFjBRx99xKuvvkq9evVITExkzJgxzJs3L+yIIrLd5Nfgrd9ATjc497WgSFbdmUGTQ4Nbn/vgmxdg4lPwxqWQlgUHngfdLoLM5mEnFRERqbRUIKzGEuLjdsx3eFZ+YwC2FBXz/dL1QdFw4RomF6xl8Mc/UFQcLI6SXSOJTjlBsbBzpHBYb3svo6S0YLGS+h1g9N2wcjYMeAFq5YT1FEWkFO7OyOlL+euI75i9bANd82rzyLldOahpNe2BInTo0IH169eTk5NDw4YNOffccznppJPo1KkT+fn5tG3bNuyIIgLw1XMw9Bpochic8zIk6wud3aRnw2HXwiHXwA9jgl6Fnz8Mn/0LWhwNB10GbU8MO6WIiEilE9UCoZn1Af4FxANPuPt9uxxvAgwB6gKrgPPcvSBy7K/AiUAcMBK41t0diaqkhDg65tSiY04tIFgFb/PWbcxcsp4pBWsihcO1fPT9LCI1Q+rXTN4xn2Hn3Fp06noNWfU7wBuXweBeMPAFaNw9tOckIj+bNG819w6fwcR5q2leN53HzuvG8R3qa/EJYcqUnxdIyc7OZty4caW227BhQ0VFEpGSvnw8WL23xdHBF7BJaWEnqtzi4qDlMcFt3aKguDrp6eCnCoQiIiK7iVqB0MzigUeAY4ECYIKZDXX36SWa/Q141t2fMbOjgXuB883sUOAwoHOk3afAkcDYaOWVPUtJjKdL49o7zW1YuKWI6YvW7SgYTi5Yw6iZS9lews2pncrx9f/FtctvJ+OpE9l8/N9IO/jCcJ6AiDBn+Qb++v5MRkxbSt2MZO45tSMD8huTEK+ViUVEKr3PH4YPboXWJ8BZz2hOvV+rZiPodRMcfgNsWh12GhERkUopmj0IuwOz3f0HADN7GegPlCwQtgeuj9wfA7wdue9ACpAEGJAILI1iVvmV0pISyG+aSX6JIYnrN29l2qJ1O+YzHFVgvLHmNh5OfJDD3/sdr44cyafNrqVT4yw65daiQ6OaZGh1VJGoWrZuM/8cNYtXJiwgJSGO649tzaU9m5GerBkmRESqhI/uhzF3Q/tT4LTHISEp7ERVV3wC1KgbdgoREZFKKZqfEHOABSW2C4CDd2nzLXAawTDkU4EMM8ty93FmNgZYTFAgfNjdZ+z6C8xsEDAIIC8vr/yfgfwqGSmJ9GieRY/mWTv2rS3cypQFR/Ltx3dw1sKXaDpnPpdPuYq11MAMmmen71g5uXNuLTo0qkVqUnx4T0IkRmz4qYjBH83h8U9+ZOu2Ys47OI9rjmlFdg31Oqls3L1aDPHWLCEiv5I7jL4LPvk7dB4I/R8JClwiIiIiURD2u4wbgYfN7CLgY2AhsM3MWgLtgNxIu5Fmdri7f1LyZHcfDAwGyM/P1yePSqhWWiI92zSANo/BV4fRfdjv+arBvUw69FG+WF+XbwvW8vmcFbz19UIA4gxa18/YaeXktg0ySElU0VCkLLYUFfPSl/N5cNQsVm7cwomdG/KH49rQNDs97GhSipSUFFauXElWVlZMFwndnZUrV5KSkhJ2FJGqwR1G3ArjH4GuF0K/fwZz6omIiIhESTQLhAuBxiW2cyP7dnD3RQQ9CDGzGsDp7r7GzC4Hxrv7hsix94BDgJ0KhFLFdD0fslsT/8p5dP/wLLqf/gQc0weApes27xiaPKVgDaNnLuO1SQUAJMQZbRpkRBZBCXobtq6fQVKC3iiLbOfuvDtlMfeP+I55Kwvp0TyTISe044ASc4dK5ZObm0tBQQHLly8PO0rUpaSkkJubu/eGItVdcXGwGMnEJ6H7b+CE/4MY/gJBREREKodoFggnAK3MrBlBYXAgcE7JBmaWDaxy92LgFoIVjQHmA5eb2b0EQ4yPBP4ZxaxSUfIOhkFj4OVz4aWBcMyfoef11K+ZQv32KfRuXx8Iih2L126OLIISrJ48fMoSXvoyGLWelBBHu4Y16ZxTi06R1ZNb1q2hBRekWho3ZyX3vTeDbwvW0qZ+Bk9ddBC92tSN6R5p5cHMhgD9gGXu3jGy7xWgTaRJbWCNu3cp5dy5wHpgG1Dk7vn7kiExMZFmzZrty6kiEouKt8HQa+CbF+Cwa6H3X1QcFBERkQoRtQKhuxeZ2dXACCAeGOLu08zsTmCiuw8FegH3mpkTDDG+KnL668DRwBSCBUved/d3opVVKlitXLj4PRh6NYy6E5ZOg5MfhqS0HU3MjEa1U2lUO5U+HRsAQdFwwapNTF64JuhtWLCWt79eyHPj5wGQkhhHq3oZ5GWlkZeZRpPMNPKy0miSlU6DminEx+kNtsSWmUvW8X/vzWTMd8tpWCuF+8/ozGldc/V3veyeBh4Gnt2+w90HbL9vZn8H1v7C+Ue5+4qopROR6mXbVnjrNzD1Deh1Cxx5k4qDIiIiUmGiOgehuw8Hhu+y77YS918nKAbuet424DfRzCYhS0qD05+E+h2DIuHK2TDwxaB4uAdmFhT/stLo17kRAMXFztyVG5mycC3fLljLnOUbmL5oHR9MW8LWbT9PS5kUH0dundQdxcO8zKBw2CQrjcZ10rQwilQpi9Zs4oGR3/PGVwXUSE7g5hPactGhTTVX56/k7h+bWdPSjlnQ/fIsgi+rRESiq+gneP0SmDks6DXY87qwE0klZ2Z9CBZ6jAeecPf7djmeBzxD0Bs+Hrg58tlMRESkVGEvUiLVmRkcfj3Uaw9vXAaDj4IBzwfDkMsoLs5oXrcGzevWoH+XnB37txU7i9ZsYsGqQuatKmTeysLI/Y1Mmrea9ZuLdnqcehnJNMlKIy8zPVI8jPQ+zEwjMz1JQzWlUlhbuJVHP5rN05/NxR0u69mMq45qSe20pLCjxaLDgaXuPmsPxx34INID/j+RRbN2Y2aDgEEAeXl5UQkqIlXc1k3wyvkweySc8Fc4WN+Ryy8zs3jgEeBYoACYYGZD3X16iWZ/Al5193+bWXuCThtNKzysiIhUGSoQSvja9IHLRwVzEj59IvR7ALpesF8PGR9nNM5Mo3FmGofucszdWVO4lXmrCpm/qpD5Kzcyb2VQSPx8zgre+GrzTu1rJCfQODJkuUlW8JhNstJokplOo9opmvdQom7z1m08N24eD4+ZzbrNWzm1Sw7XH9ea3Dppez9Z9tXZwEu/cLynuy80s3rASDOb6e4f79ooUjgcDJCfn++7HheRam7LxuD9z4+fwEn/gm4XhZ1IqobuwGx3/wHAzF4G+gMlC4QO1IzcrwUsqtCEIiJS5ahAKJVD3TZw+Wh47eJgcu4lU+H4/4X48v8rambUSU+iTnoSXUpZ4XXz1m0UrA56Hc5f9fPPWcvWM/q7ZWwpKt7RNj7OyKmdGul9mPZz78PMdPKy0qiRrH9isu+Ki523v1nI3z/4noVrNnFE67rc3Kct7RvV3PvJss/MLAE4Dei2pzbuvjDyc5mZvUXwYW23AqGIyB5tXgcvnAkFX8Kpj8EBA8NOJFVHDrCgxHYBsOsQnDsIerpfA6QDvUt7IPV0FxGR7VS9kMojtQ6c+zqMvA3GPwLLZ8KZT0NaZoXGSEmMp2W9DFrWy9jtWHGxs3T95qBouL2AGOmF+O6Uxawp3LpT+6z0pB1DlfOyfh6+3CQzjboZyRq6LKVydz6etYL73pvJjMXr6JhTk7+e0ZnDWmaHHa266A3MdPeC0g6aWToQ5+7rI/ePA+6syIAiUsUVroLnT4clk+GMIdDh1LATSew5G3ja3f9uZocAz5lZR3cvLtlIPd1FRGQ7FQilcolPgD7/C/U7wLDr4PGj4OyXoV67sJMBwZyHDWul0rBWKj2aZ+12fO2mrcFchyuD+Q63358wdzVDv11EcYm3XSmJcZFeh8FiKTuGL2emkVsnjaQEDV2ujqYUrOW+92fw2eyVNM5M5V8Du3BS50bEaWXicmdmLwG9gGwzKwBud/cngYHsMrzYzBoRTALfF6gPvBUp8CcAL7r7+xWZXUSqsI0r4NlTYMV3cNZz0LZv2Imk6lkINC6xnRvZV9KlQB8Adx9nZilANrCsQhKKiEiVowKhVE4HngvZreCV8+CJ3nDa41XiDXSt1ERq5dSiY06t3Y5tKSpm4ZpNzFu5caehy/NXFvLZ7BVs2rptR9s4g4a1UndaMCUvM4029TNoWa+Geh7GoAWrCrl/xHcM/XYRddISua1fe87tkUdyglYmjhZ3P3sP+y8qZd8ioG/k/g/AAVENJyKxaf0SeLY/rJ4LZ78ELUsd9SmyNxOAVmbWjKAwOBA4Z5c284FjgKfNrB2QAiyv0JQiIlKlqEAolVfj7jBoLLx8TnA7+lY4/MZg9eMqKCkhjmbZ6TTLTt/tmLuzfP1POwqH24ctz19VyIczlrJiw5YdbZvXTadf50ac1LkhrervPgxaqpZVG7fw0OhZPD9+HvFxxlVHteA3R7agZkpi2NFERKQ8rVkAz54M65cGU6o0OzzsRFJFuXuRmV0NjADigSHuPs3M7gQmuvtQ4AbgcTP7PcGCJRe5u4YQi4jIHqlAKJVbzUZw8Xsw9Hcw+m5YOg36PwJJuxfZqjIzo17NFOrVTCG/6e5zLm74qYj5Kwv5esFqhn27mIdGz+LBUbNoUz+DEzs3pF/nhjSvWyOE5LKvNm3ZxpDPfuSxsXPYuKWIs/Ibc13v1jSolRJ2NBERKW+rfoRnTobNa+D8tyBv1/UkRH4ddx8ODN9l320l7k8HDqvoXCIiUnWpQCiVX2IqnDY4mJfwwztg5WwY+BLUbrzXU2NFjeQE2jeqSftGNTn34CYsW7+Z96YsYdjkRTww8nseGPk97RvWpN8BDenXqRF5WWlhR5Y9KNpWzOuTCvjHh9+zdN1P9G5Xn5v6tFFvUBGRWLViVlAcLNoEFw6FRgeGnUhERERkNyoQStVgBj2vg3rt4Y1LYXAvGPA8NDkk7GShqJeRwoWHNuXCQ5uyZO1m3p2ymGGTF/HX97/jr+9/xwG5tejXuREndm5Io9qpYccVYE3hFj76fjkPjZ7N7GUbODCvNg+d3ZXuzSp2lW4REalAS6cHcw7icOEwaNAx7EQiIiIipVKBUKqW1sfBZaPgpYHwzElw4t+g20VhpwpVg1opXNqzGZf2bEbB6kLenbyYYZMXc8/wGdwzfAZd82rvKBbWr6nhqxVlS1ExX89fzSezVvDJ7BVMLliDOzTPTuex87pyfIcGWmxGRCSWLfoGnjsVEpLhgqFQt3XYiURERET2SAVCqXrqtobLR8Hrl8I71wbzEh7/vxCvRR1y66TxmyODRS7mrtgY6Vm4mDuHTeeud6dzUNNMTurckD4dG1I3IznsuDHF3ZmzfCOfzFrOp7NWMO6HlRRu2UZ8nNGlcW1+d3QrjmidzQG5tUmIjws7roiIRNOCCfD86ZBSMxhWnNk87EQiIiIiv0gFQqmaUuvAua/ByNtg3MOwbAac9Sykabjmdk2z07nqqJZcdVRLZi/bEOlZuIg//3catw+dxiEtsjixUyP6dGxAZnpS2HGrpFUbt/Dp7BV8Oms5n8xaweK1mwFompXGaV1zOLxVXQ5pkaUViUVEqpO5n8GLZ0F6XbjwnWo1Z7KIiIhUXSoQStUVFw/H3wP1OwY9CQf3gnNegXrtwk5W6bSsV4Nre7fi2t6t+G7JeoZNXsSwyYv541tT+PN/p3JYy2z6dW7I8e0bUCtNxaw9+aloG5PmruaT2Sv4ZNZypi1ahzvUTEngsJbZXHN0XQ5vlU3jTC0SIyJSLc0ZDS+dExQFLxgKNRuGnUhERESkTFQglKqvy9mQ3QpePieYm/DK8cHKx1KqNg0yaNOgDdcf25ppi9YxbPJi3p2yiP95fTK3xk/hiFZ16XdAQ3q3q09GNe/55u58v3QDn0R6CH7x40o2by0mIc7omleH63u3pmerbDrn1iY+TvMJiohUa9+9D69eELwnOf9tqFE37EQiIiIiZaYCocSG3Hw47XF49mT49B9w1B/DTlTpmRkdc2rRMacWN/Vpw+SCtQybvIh3Jy9m1MxlJCXE0at1Xfod0Ije7eqRllQ9/rtYvv4nPpu9go8jcwkuW/8TAM3rpjPwoDx6tsymR4ssaiRXj9dDRETKYPp/4fVLoEEnOO9NTXkiIiIiVY4+4UrsaH4kdDozKBB2OguyW4adqMowMw5oXJsDGtfmlhPa8fWC1bzz7WKGT1nMB9OXkpIYxzFt69Ovc0OOaluPlMT4sCOXm81btzFh7qpgteFZK5ixeB0AddISOaxlNoe3yqZnq7rk1FavVBERKcXkV+GtK4IvK899DVJqhZ1IRERE5FdTgVBiy3H3wPcfwPAbguE9pmGfv1ZcnNGtSSbdmmTy537tmTB3Fe9OXsx7Uxfz7pTFpCXF07tdUCw8sk1dkhOqVrGwuNiZuWR9sNrw7BV88eMqthQVkxhv5DfJ5A/Ht+GIVnXp0KgmcRo2LCIiv+SrZ2Ho76BpTzj7ZUiuEXYiERERkX2iAqHEloz6cMyfYfiNMO1N6Hh62ImqtPg4o0fzLHo0z+L2k9rzxY+rGDZ5Ee9NXcLQbxeRkZzAsR3qc1LnRhzWMpukhLiwI5dq6brNfDIrWG3409krWLFhCwCt69fgvIObcHjrbA5ulllthlGLiEg5+PLx4P1Gi2Ng4Aua/1hERESqNH0altiTfwl8/Ty8/0doeSyk1Aw7UUxIiI/jsJbZHNYymzv7d+Sz2SsYNnkxI6Yt4c2vFlIrNZE+HRpwYueGHNoii4T48IqFhVuK+OLHVXw6K1ht+PulGwDIrpEUGTZcl54ts2lQKyW0jCIiUoV99iCM/DO0ORHOfAoSksNOJCIiIrJfVCCU2BMXD/0egMePgTH/CyfcF3aimJMYH0evNvXo1aYe95zakU++X8G7U4IhyK9MXEBmehJ9OjagX+eGHNwsK+or/BYXO9MWreOT2cv55PsVTJq3mi3biklKiKN700xO75pLz1bZtGugYcMiIrIf3OHj+2HMPdDh1GCBtPjEsFOJiIiI7DcVCCU25XQLehJ++R/ocjY0PCDsRDErOSGe3u3r07t9fTZv3cbY75YzbPIi3vpqIS9+MZ+6Gcn07diAfgc0oltenXIr0C1as4lPZwWrDX82ewWrC7cC0LZBBhcd1pSeLbPp3iwzphZUkfJlZkOAfsAyd+8Y2XcHcDmwPNLsj+4+vJRz+wD/AuKBJ9xd30SIxDp3GHUnfPoAHHA29H8k+FJSREREJAaoQCix65g/w4yhMOx6uHQkxFXO+fFiSUpiPH06NqBPxwYUbili9MxlDPt2MS9PWMAz4+bRoGYKfTs1pN8BDTmwcW3sVywis+GnIr74YWVkteHlzFm+EYC6Gckc1bYeh7cKhj/Xy9CwYSmzp4GHgWd32f8Pd//bnk4ys3jgEeBYoACYYGZD3X16tIKKSMg2r4Nhv4epr0O3i+HEB/S+QkRERGKKCoQSu1LrwHF3w1u/ga+egfyLw05UraQlJdCvcyP6dW7Ehp+KGDVjKe98u5jnx89jyGc/klM7lX6dG9KvcyM65tTcrVi4rdiZXLAmmEdw9gq+mreaomInJTGOg5tlcXb3PA5vVZfW9Wv8qkKjyHbu/rGZNd2HU7sDs939BwAzexnoD6hAKBKLFk6C1y+BNQvg6D/B4TeCrjsiIiISY1QglNjWeUCwYMmHd0DbflCjbtiJqqUayQn075JD/y45rN20lZHTlzJs8iKe/PRH/vPxDzTJSqNf54b0alOPWUs38Mms5Xw+ZyVrNwXDhjvm1OTyI5pzeMtsujapo2HDEm1Xm9kFwETgBndfvcvxHGBBie0C4OCKCiciFaS4GMY9DKP+AhkN4eLhkNcj7FQiIiIiUaECocQ2Mzjx7/DvQ+HD2+GUR8NOVO3VSk3kjG65nNEtl9UbtzBi2hKGTV7Mv8fO4ZExcwBoWCuF4zvUp2eruhzWIousGlodUirMv4G7AI/8/Dtwyb4+mJkNAgYB5OXllUc+EakIG5bBW1fAnFHQ7iQ4+aFgZIKIiIhIjFKBUGJf3TZw6DXw6T/gwPOgyaFhJ5KIOulJDOyex8DueazY8BNf/riK1vUzaFE3XcOGJRTuvnT7fTN7HBhWSrOFQOMS27mRfaU93mBgMEB+fr6XX1IRiZo5o+HN38DmtcFcg/mXaEixiIiIxDzNrizVwxH/A7XyggVLtm0NO42UIrtGMn07NaRlPc0pKOExs4YlNk8FppbSbALQysyamVkSMBAYWhH5RCSKtm2FkbfDc6cGvQUHjYGDLlVxUERERKoFFQilekhKgxP+D5bPgPEaZiwiYGYvAeOANmZWYGaXAn81sylmNhk4Cvh9pG0jMxsO4O5FwNXACGAG8Kq7TwvlSYhI+Vg9F4b0gc/+CV0vhEFjoX6HkEOJiIiIVBwNMZbqo21faNMXxt4HHU6D2o33fo6IxCx3P7uU3U/uoe0ioG+J7eHA8ChFE5GKNPUNeOe64P4ZT0HH00KNIyIiIhIG9SCU6uWE/wN3eP/msJOIiIhImLYUwtBr4PVLgvmKr/hExUERERGptlQglOqldh4c+T8wcxh8PyLsNCIiIhKGpdNgcC/46jnoeT1c/B7UaRp2KhEREZHQRLVAaGZ9zOw7M5ttZrt12TKzJmY2yswmm9lYM8stcSzPzD4wsxlmNt3MmkYzq1Qjh1wN2W1g+I1B7wERERGpHtxhwhMw+CjYvAbOfwt63w7xiWEnExEREQlV1AqEZhYPPAKcALQHzjaz9rs0+xvwrLt3Bu4E7i1x7FngfndvB3QHlkUrq1QzCUlw4t9hzXz45O9hpxEREZGKULgKXjkP3r0Bmh0OV3wGLY4KO5WIiIhIpRDNHoTdgdnu/oO7bwFeBvrv0qY9MDpyf8z245FCYoK7jwRw9w3urq5eUn6aHQ6dB8Jn/4IVs8JOIyIiItE0bxw8djh8/z4cdzec8xrUqBt2KhEREZFKI5oFwhxgQYntgsi+kr4Fts8GfSqQYWZZQGtgjZm9aWZfm9n9kR6JOzGzQWY20cwmLl++PApPQWLacXdBUhq8e30w5EhERERiS/E2+Oh+eLovxCfApR/AoddAnKbhFhERESkp7HdHNwJHmtnXwJHAQmAbkAAcHjl+ENAcuGjXk919sLvnu3t+3br6Flh+pRr14Jjb4MePYcrrYacRERGR8rRuETzbH8bcDR1Ph998Ajndwk4lIiIiUilFs0C4EGhcYjs3sm8Hd1/k7qe5+4HArZF9awh6G34TGZ5cBLwNdI1iVqmuul0MjbrCiD/C5rVhpxEREZHy8N378O/DYOEk6P8onPY4pNQMO5WIiIhIpRXNAuEEoJWZNTOzJGAgMLRkAzPLNrPtGW4BhpQ4t7aZbe8WeDQwPYpZpbqKi4d+D0DhChh9d9hpREREZH8U/QTv3QwvDYCaOTDoIzjwXDALO5mIiIhIpRa1AmGk59/VwAhgBvCqu08zszvN7ORIs17Ad2b2PVAfuCdy7jaC4cWjzGwKYMDj0coq1VyjA+Ggy2DCE7Do67DTiIiIyL5YMRue6A1f/Bu6/wYu+xDqtg47lYiIiEiVkBDNB3f34cDwXfbdVuL+60Cpk79FVjDuHM18IjscdStMexuGXR98oIjbbU0cERERqay+eQnevQESkmDgi9D2xLATiYiIiFQpYS9SIlI5pNaG4/8XFn0Fk54OO42IiIiUxU/r4c1B8PYV0KgLXPGZioMiIiIi+0AFQpHtOp0BzY6AUX+BDcvCTiMiIiK/ZNHX8J8jYMpr0OuPcOE7UCsn7FQiIiIiVZIKhCLbmUHfv8OWQvjgz2GnERERkdIUF8PnD8MTxwaLklw4DHrdpOlBpFoxsz5m9p2ZzTazm/fQ5iwzm25m08zsxYrOKCIiVUtU5yAUqXLqtobDroVP/gZdz4emPcNOJCIiItttXAFv/xZmfQBtToT+D0NaZtipRCqUmcUDjwDHAgXABDMb6u7TS7RpBdwCHObuq82sXjhpRUSkqlAPQpFdHX4D1M4LFiwp2hJ2GhEREQH44SP492HBz75/g4EvqDgo1VV3YLa7/+DuW4CXgf67tLkceMTdVwO4u+bPERGRX6QCociuktLghPthxXcw/pGw04hIlJjZEDNbZmZTS+y738xmmtlkM3vLzGrv4dy5ZjbFzL4xs4kVFlqkOtpWBKPuhGf7Q3IGXD4Kul8eTA0iUj3lAAtKbBdE9pXUGmhtZp+Z2Xgz61PaA5nZIDObaGYTly9fHqW4IiJSFahAKFKaNn2gbT/46K+wZn7YaUQkOp4Gdv3ANBLo6O6dge8JhmftyVHu3sXd86OUT0TWzIen+8Inf4cDz4XffAQNOoWdSqQqSABaAb2As4HHS/vSy90Hu3u+u+fXrVu3YhOKiEilstcCoZmdZGYqJEr10+e+4Od7pc77LCJVnLt/DKzaZd8H7l4U2RwP5FZ4MBEJTP8vPNYTlk6H05+E/o9AUnrYqUQqg4VA4xLbuZF9JRUAQ919q7v/SPClV6sKyiciIlVQWQp/A4BZZvZXM2sb7UAilUbtxtDrZvjuXfjuvbDTiEjFuwTY0z9+Bz4ws0lmNmhPD6ChWyL7YOsmeOc6ePUCyGwBV3wMnc4IO5VIZTIBaGVmzcwsCRgIDN2lzdsEvQcxs2yCIcc/VGBGERGpYvZaIHT384ADgTnA02Y2LvKBJyPq6UTC1uNKqNsOhv8PbNkYdhoRqSBmditQBLywhyY93b0rcAJwlZkdUVojDd0S+ZWWzYDBR8Gkp+DQ38ElIyCzedipRCqVSE/3q4ERwAzgVXefZmZ3mtnJkWYjgJVmNh0YA/zB3VeGk1hERKqCMg0ddvd1wOsEK2Q1BE4FvjKza6KYTSR88YnQ7wFYOx8+/lvYaUSkApjZRUA/4Fx399LauPvCyM9lwFsEK0qKyL5yh4lDYHAvKFwB570Bx90FCUlhJxOplNx9uLu3dvcW7n5PZN9t7j40ct/d/Xp3b+/undz95XATi4hIZVeWOQhPNrO3gLFAItDd3U8ADgBuiG48kUqgyaFwwDnw+UOw/Luw04hIFEVWefwf4GR3L9xDm/TtvejNLB04DphaWlsRKYNNa+C1C2HY7yHvELjiM2jZO+xUIiIiItVKWXoQng78I/LN0/2R3hJEPjhdGtV0IpXFcXcFE6O/e0PQy0FEqjwzewkYB7QxswIzuxR4GMgARprZN2b2WKRtIzMbHjm1PvCpmX0LfAm86+7vh/AURKq+BV/CY4fDzHeh91/gvDcho37YqURERESqnYQytLkDWLx9w8xSgfruPtfdR0UrmEilkp4NvW8PejdMfhUOGBB2IhHZT+5+dim7n9xD20VA38j9Hwh60YvIvireBp/+A8b8L9TKCeYazM0PO5WIiIhItVWWHoSvAcUltrdF9olUL10vgpx8+OBW2LQ67DQiIiJV0/ol8NypMPouaN8frvhUxUERERGRkJWlQJjg7lu2b0Tua8ZoqX7i4oIFSwpXwui7w04jIiJS9cwaCf8+LBhafPJDcMYQSKkVdioRERGRaq8sBcLlZnby9g0z6w+siF4kkUqs4QHQfRBMeBIWTgo7jYiISNVQtAVG3AovnAE16sOgsdD1AjALO5mIiIiIULYC4RXAH81svpktAG4CfhPdWCKV2FG3Bh9uhl0fzKEkIiIie7ZyDgw5DsY9DAddBpePgnptw04lIiIiIiXsdZESd58D9DCzGpHtDVFPJVKZpdSE4++BNy6FiUOg++VhJxIREamcJr8aLPAVFw8Dnod2J4WdSERERERKUZZVjDGzE4EOQIpFhoK4+51RzCVSuXU8Hb5+DkbdBe1Ohoz6YScSqdbMLB3Y5O7FZtYaaAu85+5bQ44mUj39tAGG/wG+fREa94DTn4DajcNOJSIiIiJ7sNchxmb2GDAAuAYw4EygSZRziVRuZtD371C0CT74U9hpRAQ+JvgSKwf4ADgfeDrURCLV1eLJMPhI+PYlOOJ/4KJ3VRwUERERqeTKMgfhoe5+AbDa3f8CHAK0jm4skSoguyUcdh1MeRV++CjsNCLVnbl7IXAa8Ki7n0nQ811EKoo7jH8MnjgGtmyEC4fC0bdCfJkGrIiIiIhIiMpSINwc+VloZo2ArUDD6EUSqUIOvx7qNIV3bwhWaBSRsJiZHQKcC7wb2RcfYh6R6ue9/4H3b4IWR8MVn0GzI8JOJCIiIiJlVJYC4TtmVhu4H/gKmAu8GMVMIlVHYir0/RusnAWfPxh2GpHq7DrgFuAtd59mZs2BMeFGEqlGFn0DXz4erFJ89suQnhV2IhERERH5FX5xzIeZxQGj3H0N8IaZDQNS3H1tRYQTqRJaHRssVPLx/dDpjKBHoYhUKHf/CPgIdly7Vrj778JNJVJNuMOIWyEtE465LZinV0RERESqlF/sQejuxcAjJbZ/UnFQpBR97gWLh/duCj4oiUiFMrMXzaxmZDXjqcB0M/tD2LlEqoWZ78K8T+GoP0JKrbDTiIiIiMg+KMsQ41FmdrqZvg4W2aNauXDULfD9+/Dd8LDTiFRH7d19HXAK8B7QjGAlYxGJpqItMPLPkN0Gul4UdhoRERER2UdlKRD+BngN+MnM1pnZejNbF+VcIlXPwVdAvQ5BL8ItG8NOI1LdJJpZIkGBcKi7bwXUnVck2iY8Aat+gOPv0WrFIiIiIlXYXguE7p7h7nHunuTuNSPbNSsinEiVEp8I/R6AtQvgo/8LO41IdfMfgkW00oGPzawJoC+zRKKpcFVwvWtxNLTsHXYaEREREdkPe/2q18yOKG2/u39c/nFEqri8HnDgeTDuETjgbKjXLuxEItWCuz8IlFxKfJ6ZHRVWHpFq4aO/wk/r4Lh7tDCJiIiISBVXliHGfyhx+zPwDnBHFDOJVG2974TkDHj3Bi1YIlJBzKyWmT1gZhMjt78T9Cb8pXOGmNkyM5taYl+mmY00s1mRn3X2cO6FkTazzOzCcn46IpXfilkw4XHoeiHUbx92GhERERHZT2UZYnxSiduxQEdgdfSjiVRR6VnQ+y8w7zP49uWw04hUF0OA9cBZkds64Km9nPM00GeXfTcDo9y9FTAqsr0TM8sEbgcOBroDt++pkCgSs0beBgmpwcrFIiIiIlLllaUH4a4KgDKNmzSzPmb2nZnNNrPSPmQ1MbNRZjbZzMaaWe4ux2uaWYGZPbwPOUXCc+D5kNsdPvhTMEeTiERbC3e/3d1/iNz+AjT/pRMiU2Xs+g+0P/BM5P4zBIue7Op4YKS7r3L31cBIdi80isSuHz6C74bD4ddDjXphpxERERGRcrDXAqGZPWRmD0ZuDwOfAF+V4bx44BHgBKA9cLaZ7ToG5W/As+7eGbgTuHeX43cBmutQqp64uGDBkk2rYfRdYacRqQ42mVnP7RtmdhiwaR8ep767L47cXwLUL6VNDrCgxHZBZN9uzGzQ9mHPy5cv34c4IpVM8Tb44FaolQc9rgw7jYiIiIiUk70uUgJMLHG/CHjJ3T8rw3ndgdnu/gOAmb1M0DNjeok27YHrI/fHAG9vP2Bm3Qg+mL0P5Jfh94lULg06wcFXwPhHoct5kNst7EQisewK4FkzqxXZXg3s19yA7u5mtl8Tibr7YGAwQH5+viYllarv25dgyRQ4/UlITAk7jYiIiIiUk7IMMX4deN7dn3H3F4DxZpZWhvPK0sPiW+C0yP1TgQwzyzKzOODvwI2/9AvUM0MqvaNugYwGMOw62FYUdhqRmOXu37r7AUBnoLO7HwgcvQ8PtdTMGgJEfi4rpc1CoHGJ7dzIPpHY9tMGGHUX5B4EHU8PO42IiIiIlKOyFAhHAakltlOBD8vp998IHGlmXwNHEnzA2gZcCQx394JfOtndB7t7vrvn161bt5wiiZSj5Azocy8smQwTnww7jUjMc/d17r4usnn9LzYu3VB+7nl4IfDfUtqMAI4zszqRxUmOi+wTiW2f/Qs2LIHj7wWzsNOIiIiISDkqyxDjFHffsH3D3TeUsQfhXntYuPsiIj0IzawGcLq7rzGzQ4DDzexKoAaQZGYb3H23hU5EKr32p0CLo2H03dC+f9CjUEQqwi9WMMzsJaAXkG1mBQQrE98HvGpmlwLzCFZExszygSvc/TJ3X2VmdwETIg91p7trNSKJbWsL4POHgp6DjQ8KO42IiIiIlLOyFAg3mllXd/8KdswNWJaJ3ycArcysGUFhcCBwTskGZpYNrHL3YuAWYAiAu59bos1FQL6Kg1JlmUHfv8Gjh8CIW+EM9SQUqSC/OOefu5+9h0PHlNJ2InBZie0hRK5ZItXCqLvAi+GY28NOIiIiIiJRUJYhxtcBr5nZJ2b2KfAKcPXeTnL3oki7EcAM4FV3n2Zmd5rZyZFmvYDvzOx7ggVJ7vn1T0GkCshqAYdfD1Nfhzljwk4jEjPMbL2ZrSvlth5oFHY+kZiw8CuY/DIcciXUaRJ2GhERERGJgr32IHT3CWbWFmgT2fWdu28ty4O7+3Bg+C77bitx/3WCRVB+6TGeBp4uy+8TqdQOuw4mvwLDb4Tffg4JyWEnEqny3D0j7AwiMc096P2eXhd67su0niIiIiJSFey1B6GZXQWku/tUd58K1IjMDSgiv0ZiSjDUeOVs+OzBsNOIiIjs3YyhMP9zOOpWSKkZdhoRERERiZKyDDG+3N3XbN9w99XA5VFLJBLLWh4TLFryyd9g1Y9hpxEREdmzop9g5G1Qrz0ceH7YaUREREQkispSIIw3sx0rQZpZPJAUvUgiMa7PvRCXAO/9TzB0S0REpDL6cjCsngvH3Q3xZVnXTkRERESqqrIUCN8HXjGzY8zsGOAl4L3oxhKJYTUbBUO1Zn0AM94JO42IiMjuNq6Ej+6HlscGvd9FREREJKaVpUB4EzAauCJymwKkRjOUSMzrPgjqd4L3b4afNoSdRkREZGcf3QdbNgS9B0VEREQk5u21QOjuxcAXwFygO3A0MCO6sURiXHwC9HsA1i0MPoSJiIhUFsu/hwlPQv7FUK9t2GlEpBRm1sfMvjOz2WZ28y+0O93M3MzyKzKfiIhUPXssEJpZazO73cxmAg8B8wHc/Sh3f7iiAorErMbdoesFMO5RWDot7DQiIiKBD/4ESenQ65awk4hIKSJzwj8CnAC0B842s/altMsAriXo7CEiIvKLfqkH4UyC3oL93L2nuz8EbKuYWCLVRO+/QEotGHY9FBeHnUZERKq7OaNh1gg44kZIzw47jYiUrjsw291/cPctwMtA/1La3QX8H7C5IsOJiEjV9EsFwtOAxcAYM3s8skCJ/UJ7Efm10jLh2DthwXj49sWw04iISHVWvA1G/AlqN4Huvwk7jYjsWQ6woMR2QWTfDmbWFWjs7u/+0gOZ2SAzm2hmE5cvX17+SUVEpMrYY4HQ3d9294FAW2AMcB1Qz8z+bWbHVVA+kdjX5Vxo3AM++DMUrgo7jYiIVFdfPw/LpsGxf4HElLDTiMg+MrM44AHghr21dffB7p7v7vl169aNfjgREam0yrJIyUZ3f9HdTwJyga8JVjYWkfIQFxcsWLJ5LXx4R9hpRESkOvppPYy+O/jCqv0pYacRkV+2EGhcYjs3sm+7DKAjMNbM5gI9gKFaqERERH7JXguEJbn76si3TMdEK5BItVS/A/T4LXz1DCyYEHYaERGpbj79J2xcBsf/L5hmlBGp5CYArcysmZklAQOBodsPuvtad89296bu3hQYD5zs7hPDiSsiIlXBryoQikgU9boFMhrBsN/DtqKw04iISHWxZgGMexg6nQW53cJOIyJ74e5FwNXACGAG8Kq7TzOzO83s5HDTiYhIVaUCoUhlkVwDTrgPlk6BLweHnUZERKqLUX8Jfh5zW7g5RKTM3H24u7d29xbufk9k323uPrSUtr3Ue1BERPZGBUKRyqTdydDyWBhzD6xbFHYakWrJzNqY2TclbuvM7Lpd2vQys7Ul2qiyIlVTwUSY8hoccjXUbrz39iIiIiISk1QgFKlMzKDv/VBcBCP+GHYakWrJ3b9z9y7u3gXoBhQCb5XS9JPt7dz9zgoNKVIe3INrTY360PO6sNOIiIiISIhUIBSpbDKbweE3wLS3YPaosNOIVHfHAHPcfV7YQUTK3fS3YcEXcPSfIDkj7DSV3rZiZ9OWbWHHEBEREYmKhLADiEgpDrsWvn0Zht8Ivx0HiSlhJxKprgYCL+3h2CFm9i2wCLjR3aft2sDMBgGDAPLy8qIWUuRX27oZRt4G9TtCl3PDTlNpbPypiAWrC5m/spD5q4LbvJWFLFhVSMHqTRS7c8qBOVzZqwXN69YIO66IiIhIuVGBUKQySkiGE/8Oz50Cn/0Let0UdiKRasfMkoCTgVtKOfwV0MTdN5hZX+BtoNWujdx9MDAYID8/36OXVuRX+uIxWDMfzn8b4uLDTlNh3J1l63/aUfibvyoo/s1buZH5qzaxYsNPO7XPSE4gLyuNNg0yOLZDfQp/2sarExfw5lcFnNi5EVcd1YK2DWqG9GxEREREyo8KhCKVVYujoOPp8MnfodMZkNUi7EQi1c0JwFfuvnTXA+6+rsT94Wb2qJllu/uKCk0osi82LA+uLa37BNeaGLN56zYKVheWUgQsZMHqQjZvLd7R1gwa1UqlcWYqx7StR15WGo0z02iSmUZeZhq10xIxs50e/3fHtOLJT3/kuXFzeefbRRzbvj5XH9WSAxrXruBnKiIiIlJ+VCAUqcyOuwe+/wCG/wHOeyP4JCMiFeVs9jC82MwaAEvd3c2sO8GcvisrMpzIPht7L2zZCMfeFXaSfeLurNq4hXklCn/zV/08LHjJus07tU9NjKdJVhpNs9M5snXdnYqAOXVSSU74dT0o62Ykc/MJbbniyOY8/flchnz6IyOnL+WI1nW55uiWHNQ0szyfroiIiEiFUIFQpDKr2TCYPP79m2D6f6HDKWEnEqkWzCwdOBb4TYl9VwC4+2PAGcBvzawI2AQMdHcNIZbKb9kMmPQUHHQZ1G0ddpo92lJUzKI1m5i3anvxb+NO8wFu3GWxkHoZyTTJSuPQllk0yUwnLyuVvMw08jLTya6RtFsvwPJQOy2J63q35tKezXh+/Hye+OQHznxsHAc3y+Tqo1vSs2V2VH6viIiISDSoQChS2R10GXzzArx/C7Q8RitNilQAd98IZO2y77ES9x8GHq7oXCL77YM/B9eRXqVNrVmx1hZuZd6qjTsWA9neA3DeykIWr91EcYmSe1JCHI3rpNIkK50ezbMixb80mmSlkVsnjdSk8OZRzEhJ5Le9WnDRoU15ecJ8/vPRD5z/5Jcc0Lg21xzVkmPa1VOhUERERCo9FQhFKrv4BOj3D3iiN7x3E7TvH3Yi2R+Nu0NqnbBTiEh1NPtDmD0ymL4iLfrDYIu2FbN47eafC4A7FQE3sm5z0U7ts9KTaJyZRn7TOuRl5pQoAqZTLyOZuLjKXWRLTYrn4sOacc7BebwxaSGPjp3NZc9OpF3Dmlx9VEv6dGxAfCV/DiIiIlJ9qUAoUhXk5sNBl8KEJ4LehFJ1ZbWES0ZAenbYSUSkOtlWBCP+BHWaQffLy/3hfyraxvtTlzBh7qodw4ALVm+iqEQ3wIQ4I7dOKnlZ6RzQuNaOIcB5mWnkZaVRIzk23pYmJ8RzzsF5nJmfy9BvFvHI2Nlc9eJXNK+bzlW9WnJyl0YkxseFHVNERERkJ7HxTkykOuj7N+h6ARQX7b2tVE5rC+DN38Dzp8NFwzRcXEQqztfPwvIZcNZzkJBcbg+7cM0mXvxiHq9MWMCKDVvISEmgaVY6HXJqcUKnhkEPwMxgUZCGtVJIqEaFscT4OE7vlsspB+bw/tQlPDR6Fje89i3/HPU9vz2yJad3y/nVC6SIiIiIRIsKhCJVhRk0PCDsFLI/crpBQgq8dDa8fA6c8xokpoSdSkRi3eZ1MPoeyDsU2p203w9XXOx8NmcFz46bx6gZS3HgmLb1OP+QphzeMrvSDwWuaPFxxomdG9K3UwNGzVjGQ2Nm88e3pvDgqFn85sjmDDwoL9Q5FEVERERABUIRkYrV+ng45VF46zfw5mVw5jMQpw+GIhJFnz4AhSvg+NeCL5v20drCrbz+VQHPj5/Hjys2kpmexG+ObME53fNonJlWjoFjk5nRu319jmlXj89mr+Sh0bP4yzvTeXj0bC47vDnn9cgjIyUx7JgiIiJSTalAKCJS0Q4YCIUrYcQfYdjv4aR/7deHdhGRPVo9D8Y9CgecDTld9+khpi5cy/Pj5/H2NwvZvLWYrnm1+d2AA+jbqaGGyO4DM6Nnq2x6tsrmyx9X8fCY2fzf+zN57KM5XHxYUy46tCm105LCjikiIiLVjAqEIiJhOOQq2Lgi6NmTng3H3BZ2IhGJRR/eARYHR//5V532U9E2hk9ZzHPj5vHV/DWkJMZxSpcczuvRhI45taKTtRrq3iyTZ5t1Z3LBGh4ePZt/fjiLJz75kfN6NOGyw5uRXaP85osUERER+SUqEIqIhOWY24KehJ/8HdKy4ZArw04kIrFkwZcw7U048iaolVOmUwpWF/LiF/N5ZcICVm7cQtOsNP50YjvO7NaYWmka/hotnXNrM/iCfGYuWccjY+Yw+OM5PP35j5zdPY9BRzSnYa3UsCOKiIhIjFOBUEQkLGbQ7x+waRWMuAXSsuCAAWGnEpFY4A7v3wI1GsChv/vFpsXFziezV/DcuHmMnrkUgGPa1ef8Hk3oqUVHKlTbBjV56OwD+X3vVvx77ByeGzePF8bP5/Ruufz2yBbkZWmuRxEREYmOqBYIzawP8C8gHnjC3e/b5XgTYAhQF1gFnOfuBWbWBfg3UBPYBtzj7q9EM6uISCji4uG0J+CFM+C/V0JqHWh9XNipRKSqm/oGLJwI/R+B5BqlNllbuJXXJi3g+fHzmLuykKz0JH7bqwVnd88jt44KUWFqXrcG9595AL87phX/+XgOr04o4NWJC+jfpRFX9mpJy3ql/5mKiIiI7KuoFQjNLB54BDgWKAAmmNlQd59eotnfgGfd/RkzOxq4FzgfKAQucPdZZtYImGRmI9x9TbTyioiEJjEFBr4Iz/SDVy+AC96GvB5hpxKRqmrrpmDuwQad4YBzdjs8deFanhs3j/9+Gyw60q1JHa7r3ZoTOjXQoiOVTOPMNO4+pRPXHN2KwR//wItfzOetrxfSt1NDrurVkvaNaoYdUURERGJENHsQdgdmu/sPAGb2MtAfKFkgbA9cH7k/BngbwN2/397A3ReZ2TKCXoZrophXRCQ8KTXh3DfgqT7w4llw8XtQv0PYqUSkKhr/b1i7AE55FOLiANi8dRvvTV3Ms+Pm8fX8NaQmxnPqgcGiIx0aadGRyq5+zRT+3K89V/ZqwZDPfuSZz+fx7uTF9G5Xj6uPbkWXxrXDjigiIiJVXDQLhDnAghLbBcDBu7T5FjiNYBjyqUCGmWW5+8rtDcysO5AEzIliVhGR8NWoC+e9CUOOh+dOg0tHQJ2mYacSkapkwzL45AFocyI0O4IFqwp58ctg0ZFVG7fQPDud2/q15/RuudRK1aIjVU1WjWT+cHxbBh3egmfGzWXIZz9yyiOfcXirbK4+qiUHN88KO6KIiIhUUWEvUnIj8LCZXQR8DCwkmHMQADNrCDwHXOjuxbuebGaDgEEAeXl5FZFXRCS66jQJioRPnQDPnQqXjIAa9cJOJSJVxZh78KJNfNnyWh5/ZgKjZi7DgN7t6nPBIU05tEWWFh2JAbXSEvndMa24tGczXvhiHoM//pEBg8dzUNM6XH10K45olY2Z/pxFRESk7KJZIFwINC6xnRvZt4O7LyLoQYiZ1QBO3z7PoJnVBN4FbnX38aX9AncfDAwGyM/P93LOLyISjvrt4ZxX4dn+8PzpcNEwSNEQQBH5ZevmfUONSc/yZkJfbnxjBdk1kriqV0vOOTiPRrVTw44nUZCenMCgI1pwwSFNeWXCAh77aA4XDvmSzrm1uPqolvRuV18FYRERESmTaBYIJwCtzKwZQWFwILDTTNlmlg2sivQOvIVgRWPMLAl4i2ABk9ejmFFEpHLKOxgGPAcvDYSXzoHz3ggWM5EKYWZzgfUEvdqL3D1/l+NGMD1GX4KFtS5y968qOqcIwJSCtTw37kdOnnI1HS2VdzMv4F/9OnJCx4YkJcSFHU8qQEpiPBce2pSzu+fx1tcFPDp2DoOem0TbBhlceVRLTuzUkHgVCkVEROQXRO1do7sXAVcDI4AZwKvuPs3M7jSzkyPNegHfmdn3QH3gnsj+s4AjgIvM7JvIrUu0soqIVEqtjoVT/g3zPoU3LoVtRWEnqm6OcvcuuxYHI04AWkVug4B/V2gyqfY2b93GG5MKOOWRzzjp4U9ZM/k9esZNYfOhf+CpK4+nf5ccFQeroaSEOAYclMeo64/knwO6UFTs/O6lrzn2gY94beICtm7bbcYeEREREQDMPTZG5ubn5/vEiRPDjiEiUv7GPwbv3wQHng8nPwQxPq+UmU3aQ1GuIjPMBfLdfcUejv8HGOvuL0W2vwN6ufviPT2mrlNSHhasKuSFL+bz6sTIoiN107mgeyPO/+Zc4n0bXDkeEpLCjimVRHGxM2LaEh4eM5tpi9aRUzuVK3q14MxuuaQkxocdr8qqDNepaNB1SkQkNuzrdSrsRUpERGRvelwBhSvg4/shPRt63xF2ourAgQ/MzIH/ROa8LSkHWFBiuyCyb6cCoRbTkvJQXOx8NGs5z4+bx+jvlhFnxrHt6nP+IU04tEUWNuEJWPk9DHxRxUHZSVyccUKnhvTp2ICx3y3nwdGz+PPbU3lo1CwGHdGccw7OIy1JHwdEREREBUIRkarhqFth4wr49B+Qlg2HXh12oljX090Xmlk9YKSZzXT3j3/tg2gxLdkfawq38OrEBTw/fj7zVxWSXSOZa45qydkH59GwVmTRkU1rYOy90PRwaNM31LxSeZkZR7WtR682dRk3ZyUPjZ7N3e/O4NGxc7i0ZzMuOKQJGSmJYccUERGREKlAKCJSFZjBiX+HTavgg1shLQu6nB12qpjl7gsjP5eZ2VtAd6BkgXAh0LjEdm5kn8h+m1ywhmfHzeOdbxfxU1Ex3ZtmcuPxbejTocHu8wp+8ncoXAXH3R3z0w/I/jMzDm2ZzaEts5k0bxUPj57N/SO+4z8fzeGiQ5ty8WHNqJOuXqgiIiLVkQqEIiJVRVw8nPZ40GPov1dBam1oc0LYqWKOmaUDce6+PnL/OODOXZoNBa42s5eBg4G1vzT/oMjebN66jWGTF/Pc+Hl8u2ANaUnxnNEtl/N6NKFdw5qln7TqR/jiMehyDjTqUqF5perr1iSTpy7uztSFa3l49GweHD2bJz79kQ6NapJbJ42c2qnk1kklt04auXVSaVg7heQEzVsoIiISq1QgFBGpShKSYeAL8MxJ8NpFcP5b0OTQsFPFmvrAWxb0xkoAXnT3983sCgB3fwwYDvQFZgOFwMUhZZUqbsGqQp4fP49XJy5gdeFWWtRN5y8nd+DUrjnU3NuQzw/vgLgEOPrPFZJVYlPHnFo8dn43vl+6nmc+n8vsZRv48sdVLFm3mW3FP8+MYAb1MpJ3FAxz66SSU/vn+41qp2rhExERkSpMBUIRkaomOQPOfR2G9IEXB8LF70KDTmGnihnu/gNwQCn7Hytx34GrKjKXxI7iYuej75fz7Li5jP1+OXFmHNe+Puf3aMIhLbKwsgwVnjcOpr8Nvf4INRtGPbPEvtb1M7jn1J+vJUXbilmybjMFqzdFboUsjNz/av5q3p28mKLinadWrZuRvFOvw117IaqAKCIiUnmpQCgiUhWlZwe9B588Dp4/HS4ZAZnNwk4lIr9g9cbIoiNfzGPBqk3UzUjmmqNbcXb3xj8vOlIWxcUw4o+Q0UgLFknUJMTHRQp7aaUe31bsLN1RQCykYPWmoIC4ppDJBWt4f+pitm7buYCYXSOJnBI9EHPrpJEbKSLm1EnVisoiIiIh0lVYRKSqqt04KBI+1QeeOzUoEmbUDzuViOxi2frNDP7oB57/Yh6btxbTvVkmN/Vpy3HtS1l0pCymvg6LvoJTHoOk9PIPLFIG8XFGo9rB0OLuzTJ3O76t2Fm+/qcdxcOC1YUsXBP0QJy+aB0jpy1ly7binc7JSk8ip05qKb0Q08ipk0qNZH10ERERiRZdZUVEqrJ6beGc1+DZk4OehBe/Cym1wk4lIsDSdZt57KM5vPjFfIqKnf5dGjHoiOa0bbCHRUfKYkthMPdgwy7QeUB5RRUpd/FxRoNaKTSolUJ+092PFxc7yzf8tFMPxILVm1i4ZhMzl6znwxnL2FK0cwGxTlpiUEAsMfdhyR6JGXubtzOGmFkf4F9APPCEu9+3y/HrgcuAImA5cIm7z6vwoCIiUmWoQCgiUtU1PggGPBfMR/jS2XDeG5D4K4Yriki5Wrx2E/8eO4eXJyxgW7FzetccruzVkqbZ5dDbb/wjsG5hsKJ53D70PhSpJOLijPo1U6hfM4VuTersdry42Fmx8acd8x6WLCTOXr6Bsd8vY/PWnQuItVITd5v3sGSPxFqpsVFANLN44BHgWKAAmGBmQ919eolmXwP57l5oZr8F/groWwUREdkjFQhFRGJBy95w6mPwxmXw+iVw1nMQr//iRSpSwepC/j12Dq9NLKDYnTPzc7myV0saZ5Y+h9uvtn4pfPIPaHcSND2sfB5TpJKKizPqZaRQLyOFA/N2LyC6Oys3bvl57sMSQ5nnrtzIp7NXULhl207nZKQkcGy7+jwwoEsFPYuo6Q7MjiyqhZm9DPQHdhQI3X1MifbjgfMqNKGIiFQ5+vQoIhIrOp0BhavgvT/AO9dC/4ehLKuhish+WbCqkEfGzOb1SQWYwVn5jfltrxZ7XNxhn42+C7Ztgd5/Kd/HFamCzIzsGslk10imS+Paux13d1YXbt1p9eWC1YU0qh0TPexzgAUltguAg3+h/aXAe6UdMLNBwCCAvLy88sonIiJVkAqEIiKx5OBBULgCPvo/SMuE4+4KO5FIzJq3ciMPj57Nm18vJN6Mcw7O44ojW0SnALFkCnz9PBxyFWS1KP/HF4kxZkZmehKZ6Ul0zq0ddpzQmNl5QD5wZGnH3X0wMBggPz/fS2sjIiLVgwqEIiKxptctULgSPn8Q0rPhsGvDTiQSU35YvoGHx8zmv98sIiHOuOCQJvzmiBY0qJUSnV/oDiP+CKm14Ygbo/M7RKQqWQg0LrGdG9m3EzPrDdwKHOnuP1VQNhERqaJUIBQRiTVmcMJfg+HGI2+DtCw4UFMPieyv2cvW8/Do2Qz9dhFJCXFcfGhTBh3RnHo1o1QY3O77EfDjx8G/69Td52ITkWpnAtDKzJoRFAYHAueUbGBmBwL/Afq4+7KKjygiIlWNCoQiIrEoLh5O/Q9sWg1DfwepmdC2b9ipRKqk75as56HRs3h3ymJSEuK5/PDmXH5Ec7JrJEf/l2/bCh/8CbJaQf4l0f99IlLpuXuRmV0NjADigSHuPs3M7gQmuvtQ4H6gBvCaBfMRz3f3k0MLLSIilZ4KhCIisSohCQY8D8+eDK9dBOe/pZVPRX6FGYvX8dDoWQyfsoT0pHh+e2QLLu3ZjKyKKAxuN3EIrJwFZ78C8YkV93tFpFJz9+HA8F323Vbifu8KDyUiIlVaTBcIt27dSkFBAZs3bw47StSlpKSQm5tLYqI+PIhICck14JzX4Kk+8NJAuOhdaNg57FQildrUhWt5cNQsPpi+lIzkBK45uiWXHNaMOulJFRtk02oYey80OxJaH1+xv1tEREREqpWYLhAWFBSQkZFB06ZNiXStj0nuzsqVKykoKKBZs2ZhxxGRyiY9K+g9+ORx8PzpcOkIyGwediqRSmdywRoeHDWLD2cso2ZKAtf1bsXFhzajVlpIX759/DfYtAaOvyeYW1REREREJEpiukC4efPmmC8OApgZWVlZLF++POwoIlJZ1coNioRD+sCzp8ClH0BGg7BTiVQKX89fzYOjZjHmu+XUSk3khmNbc+FhTamZEmKv/JVz4Iv/BAsMNegUXg4RERERqRZiukAIxHxxcLvq8jxFZD/UbQPnvg7PnBT0JLzoXUitHXYqkdBMmreKf344i09mraBOWiJ/OL4NFxzShIwwC4PbfXg7xCfB0X8KO4mIiIiIVAMxXyAUEZEScrvBwOfhhbOCOQnPexOS0sJOJVKhvvhhJQ+OnsVns1eSlZ7EzSe05fweTUhPriRvi+Z+BjPeCYqD6ukrIiIiIhUgLuwAsW7NmjU8+uijv/q8vn37smbNmvIPJCLS4mg4bTDMHw+vXwzbtoadqFIxs8ZmNsbMppvZNDO7tpQ2vcxsrZl9E7ndVtpjSeXh7nw+ZwUD/jOOAYPH892SDfzpxHZ8ctNRXHFki8pTHCwuhhF/hJq5cMjVYacRERERkWqikrwbjl3bC4RXXnnlTvuLiopISNjzyz98+PBoRxOR6qzjabBpFbx7Awz9HfR/BOL0nVFEEXCDu39lZhnAJDMb6e7Td2n3ibv3CyGf/AruzmezV/KvUd8zYe5q6mUkc1u/9pxzcB4pifFhx9vd5Fdg8Tdw2uOQmBp2GhERERGpJqpNgfAv70xj+qJ15fqY7RvV5PaTOvxim5tvvpk5c+bQpUsXEhMTSUlJoU6dOsycOZPvv/+eU045hQULFrB582auvfZaBg0aBEDTpk2ZOHEiGzZs4IQTTqBnz558/vnn5OTk8N///pfUVH1oEJH9dNBlsHEljP1fSMuE4+7WSqmAuy8GFkfurzezGUAOsGuBsGJtK4L4anPZ3m/uzkffL+fBUbP4av4aGtRM4S8nd2DAQY0rZ2EQYMtGGHUnNOoKHc8IO42IiIiIVCP6pBFl9913H1OnTuWbb75h7NixnHjiiUydOpVmzZoBMGTIEDIzM9m0aRMHHXQQp59+OllZWTs9xqxZs3jppZd4/PHHOeuss3jjjTc477zzwng6IhJrjvwfKFwB4x6G9Gzo+fuwE1UqZtYUOBD4opTDh5jZt8Ai4EZ3n1bK+YOAQQB5eXn7F2b0XTBnFHQ4NbhlNt+/x4tR7s6Y75bxr1Gz+XbBGnJqp3L3KR05Mz+X5IRKWhjc7vOHYf0iOGOIevSKiIiISIWqNgXCvfX0qyjdu3ffURwEePDBB3nrrbcAWLBgAbNmzdqtQNisWTO6dOkCQLdu3Zg7d25FxRWRWGcGff4PClfBh3dAWhZ0vSDsVJWCmdUA3gCuc/ddu6B/BTRx9w1m1hd4G2i162O4+2BgMEB+fr7vV6C6bWHeZ0EPs1F3QsMukWLhKVCn6X49dCxwd0ZOX8qDo2cxdeE6cuukcu9pnTi9ay5JCVWg2LZuMXz2T2h/CjQ5JOw0IiIiIlLNVJsCYWWRnp6+4/7YsWP58MMPGTduHGlpafTq1YvNmzfvdk5ycvKO+/Hx8WzatKlCsopINREXB6f8GzathneuhdQ60O6ksFOFyswSCYqDL7j7m7seL1kwdPfhZvaomWW7+4qohepydnBbMx+m/xemvgkf3h7ccroFxcL2p0DtxlGLUBkVFzsfTF/Cv0bNZsbideRlpvHX0ztzatccEuOrQGFwu9F3Q3ER9L4j7CQiIiIiUg2pQBhlGRkZrF+/vtRja9eupU6dOqSlpTFz5kzGjx9fwelERCISkmDAc/DMyfD6pXDeG9Ds8LBThcLMDHgSmOHuD+yhTQNgqbu7mXUH4oCVFRKwdh4cek1wWz0Xpr0N096CD/4U3HIPgg6nQfv+UCunQiKFobjYeW/qEh4aPYuZS9bTLDudv595AP27NCKhKhUGARZ9A9+8EPyZZjbba3MRERERkfKmAmGUZWVlcdhhh9GxY0dSU1OpX7/+jmN9+vThscceo127drRp04YePXqEmFREqr2kdDj3NRjSB146Gy4aBo26hJ0qDIcB5wNTzOybyL4/AnkA7v4YcAbwWzMrAjYBA919/4YQ74s6TaHndcFt5RyY/nZQLBxxS3Br3CPSs7A/1GxY4fGiYVuxM2zyIh4ePZtZyzbQom46/xzQhX6dG1a9wiCAe1DYTcuEw28IO42IiIiIVFMWxueZaMjPz/eJEyfutG/GjBm0a9cupEQVr7o9XxGJkrULYcjxsHUTXPoBZLWo0F9vZpPcPb9Cf2kFKO06FTUrZsP0t4LehUunAgZNDg2Khe1Ohoz6e3uESqdoWzHvTF7EQ6Nn88PyjbSuX4Nrjm5F304NiY+rwqtvz3wXXj4H+v4Nul8edhoRKQNdp0REpDLb1+uUehCKiMjOauXA+W8FRcLnToFLPoiZ3mfVRnZLOOIPwW35dz8PQx5+Iwz/AzTt+XOxsEbdsNP+oqJtxbz9zSIeGTObH1dspG2DDB49tyt9OjQgrioXBgGKtsAHf4bsNtDt4rDTiIiIiEg1FtWxOGbWx8y+M7PZZnZzKcebmNkoM5tsZmPNLLfEsQvNbFbkdmE0c4qIyC6yW8G5rwerGz9/WrCAiVRNddtAr5vgqvFw5Xg48n9g/RJ493r4e+tg3smJT8HGiplCsay2bivmlQnzOfrvH3Hja9+SmhjPY+d1Y/jvDqdvp4ZVvzgIMPFJWDUHjr8H4vWdrYiIiIiEJ2rvRs0sHngEOBYoACaY2VB3n16i2d+AZ939GTM7GrgXON/MMoHbgXzAgUmRc/UJVUSkouR0hYEvwAtnwosDg16FSWlhp5L9Ua9dcOt1CyybHvQqnPomDLsO3r0Bmh8Z9Cxs2y+YEy8EW4qKeX1SAY+Mmc3CNZvolFOLxy/Ip3e7egTrx8SIwlUw9j5ocTS07B12GhERERGp5qL5dXV3YLa7/wBgZi8D/YGSBcL2wPWR+2OAtyP3jwdGuvuqyLkjgT7AS1HMKyIiu2reC057HF67CF67EAa+CPGJYaeS/WUG9TsEt6NuhSVTgmLhtDdh6DUw7PfBn32H06BtX0its1+/zt3Zsq2Yn4qK+WlrcXB/6zZ+KipmS1Fkf9E25izbwOCPf2DR2s0c0Lg2d5/SkV5t6sZWYXC7j/4KP62D4+4O/jxEREREREIUzQJhDrCgxHYBcPAubb4FTgP+BZwKZJhZ1h7OzYleVBER2aMOp8CmB4Ki0X+vglMeg7gquFpsNVVcHCnObQ2KcD+VKMj9XJxryJZGV/BT3ctIXTGNhgXDaVwwgozZH7JtaAJzax3MtDpHMyWjJ+s9bcf5Pxf7fn7snx9z531l1TWvNvee3pkjWmXHZmEQgkVkJjwOXS8IirQiIiIiIiELe8KbG4GHzewi4GNgIbCtrCeb2SBgEEBeXl408omICED+JcEcdWPuhrQsOP5/1eupgr0+qYAvf1y5cy+8SJHu58Lc7r3ytm7zffhtxwK96Ww/cGL8ePqt/oKT13xGHxIYbwfyUWJPJiQfzLbEGiQnxJGUEEfttKQd95MT4klOjCMpPo7kxMh2QlyJW3ykXVykXdC+VmoirerViN3C4HYjb4OElKD3poiIiIhIJRDNAuFCoHGJ7dzIvh3cfRFBD0LMrAZwuruvMbOFQK9dzh276y9w98HAYID8/Px9+QRU6dSoUYMNGzaEHUNEZHdH3AiFK2D8o0GR8Igbw05UrcxcvI5PZ60otQBXMzWxRDGuRJGu1GJcHMmJ8SXa7VrA27X91STEGRRMJGnaWxwx7S2OWP8P2JYMrY4N5ixs3QeSa4T9ElUNP34M370Lx9wGNeqFnUZEREREBIhugXAC0MrMmhEUBgcC55RsYGbZwCp3LwZuAYZEDo0A/tfMtk96dFzkuIiIhMUMjr83WFxh9F1BkTD/4rBTVRt/6teeP/VrH16AxgcFt+PuhoIvI3MWvg0zhwW94VodBx1PC34mpYeXszIr3gYj/gi18qDHVWGnERERERHZIWoFQncvMrOrCYp98cAQd59mZncCE919KEEvwXvNzAmGGF8VOXeVmd1FUGQEuHP7giX77L2bg0nYy1ODTnDCfb/Y5Oabb6Zx48ZcdVXwQeCOO+4gISGBMWPGsHr1arZu3crdd99N//79yzebiEg0xMXBKY/CptXw7vXBSrft9f9XtRIXB3k9gtvx98KC8T8XC2cMhcQ0aH180LOw5bFa+bqkb18K3ouc/iQkpoSdRkRERERkh6jOQejuw4Hhu+y7rcT914HX93DuEH7uUVhlDRgwgOuuu25HgfDVV19lxIgR/O53v6NmzZqsWLGCHj16cPLJJ8f+nEsiEhviE+GsZ+DZU+CNyyClNjQ/MuxUEoa4OGhyaHDrcx/M+zwoFk7/b/AzMR3anBApFvaOraJY8TbYvDYolu96K1xVYrvE/bULIfcg6Hh62OlFRERERHYS9iIlFWcvPf2i5cADD2TZsmUsWrSI5cuXU6dOHRo0aMDvf/97Pv74Y+Li4li4cCFLly6lQYMGoWQUEfnVktLhnFfgqb7w8jlw0TBodGDYqSRMcfHQ7PDgdsJfYd6nkWLhUJj6OiRlBMXCjqdBi6MhITnsxIE9Ffp2KvLtUugrXBWcwy9Mf5xSC1IzIbVOcMtsHgy/PvgKLfAjIiIiIpVO9SkQhujMM8/k9ddfZ8mSJQwYMIAXXniB5cuXM2nSJBITE2natCmbN28OO6aIyK+TlgnnvwlPHg/PnwGXjIDslmGnksogPgGa9wpuff8Ocz8OioUz3oEpr0JyTWh7YtCzsPlRkJC0/7+ztELfLxX5ylTos0ihr87Ohb4d25k7H0uLbKfUCgqmIiIiIiJVhAqEFWDAgAFcfvnlrFixgo8++ohXX32VevXqkZiYyJgxY5g3b17YEUVE9k3NRnD+WzDkeHjuFLj0g2CfyHbxCUGPwRZHw4kPwA8fBcXCme8Ec/Kl1IK2J0WKhUeCxf26Qt/2Y7+m0JeWuedCX1qJ+yr0iYiIiEg1oQJhBejQoQPr168nJyeHhg0bcu6553LSSSfRqVMn8vPzadu2bdgRRUT2XXZLOO91ePokeO5UuHQkpNQMO5VURvGJ0Kp3cCv6B/wwFqa9GSxu8s3zEJ8M27awb4W+PfTmU6FPRERERGSvVCCsIFOm/LyCcnZ2NuPGjSu13YYNGyoqkohI+Wl0IJz9IsweBUk1wk4jVUFCErQ+LrgV/QRzRsPcT4O/P6UV+VToExERERGJGhUIRUSkfDQ7IriJ/FoJycECJm1OCDuJiIiIiEi1FBd2ABERkcrGzPqY2XdmNtvMbi7leLKZvRI5/oWZNQ0hpoiIiIiISLmI+QKh+57mMYot1eV5iohEm5nFA48AJwDtgbPNrP0uzS4FVrt7S+AfwP9VbEoREREREZHyE9MFwpSUFFauXBnzxTN3Z+XKlaSkpIQdRUQkFnQHZrv7D+6+BXgZ6L9Lm/7AM5H7rwPHmJlVYEYREREREZFyE9NzEObm5lJQUMDy5cvDjhJ1KSkp5Obmhh1DRCQW5AALSmwXAAfvqY27F5nZWiALWFGykZkNAgYB5OXlRSuviIiIiIjIfonpAmFiYiLNmjULO4aIiFRT7j4YGAyQn58f293ZRURERESkyorpIcYiIiL7YCHQuMR2bmRfqW3MLAGoBayskHQiIlLtaTEtEREpbyoQioiI7GwC0MrMmplZEjAQGLpLm6HAhZH7ZwCjPdYnvBURkUpBi2mJiEg0qEAoIiJSgrsXAVcDI4AZwKvuPs3M7jSzkyPNngSyzGw2cD2wW+8NERGRKNFiWiIiUu4sVjo8mNlyYN5+Pkw2u0wwH4Ni/Tnq+VV9sf4c9fz2rom71y2PMJWJrlNlEuvPD2L/Oer5VX2x/hyr/HXKzM4A+rj7ZZHt84GD3f3qEm2mRtoURLbnRNrscTEtoCMwtQKeQlUX6/9GypNeq7LR61Q2ep3Kro27Z/zak2JmkZLyuEib2UR3zy+PPJVVrD9HPb+qL9afo55f9aXr1N7F+vOD2H+Oen5VX6w/x1h/fr9WycW09NqUjV6nstNrVTZ6ncpGr1PZmdnEfTlPQ4xFRERERESqDi2mJSIi5U4FQhERERERkapDi2mJiEi5i5khxuVkcNgBKkCsP0c9v6ov1p+jnp/sj1h/fWP9+UHsP0c9v6ov1p9jlX9+7l5kZtsX04oHhmxfTAuY6O5DCRbTei6ymNYqgiLi3lT516aC6HUqO71WZaPXqWz0OpXdPr1WMbNIiYiIiIiIiIiIiPx6GmIsIiIiIiIiIiJSjalAKCIiIiIiIiIiUo2pQBhhZn3M7Dszm21mN4edp7yZ2RAzW2ZmU8POEg1m1tjMxpjZdDObZmbXhp2pPJlZipl9aWbfRp7fX8LOFA1mFm9mX5vZsLCzlDczm2tmU8zsm31ddr6yM7PaZva6mc00sxlmdkjYmWJJLF+ndI2q+nSdqvp0nao+9nY9MbNkM3slcvwLM2saQszQleF1uj7y//pkMxtlZk3CyBm2sr4/MbPTzczNLL8i81UmZXmtzOysEu8XXqzojJVBGf7t5UXeV30d+ffXN4ycYdvb+2cLPBh5HSebWde9PaYKhARv9oBHgBOA9sDZZtY+3FTl7mmgT9ghoqgIuMHd2wM9gKti7M/wJ+Bodz8A6AL0MbMe4UaKimuBGWGHiKKj3L2Lu8fqG6N/Ae+7e1vgAGL7z7JCVYPr1NPoGlXV6ToVG3SdinFlvJ5cCqx295bAP4D/q9iU4Svj6/Q1kO/unYHXgb9WbMrwlfX9iZllEPz/+UXFJqw8yvJamVkr4BbgMHfvAFxX0TnDVsa/U38CXnX3AwkWYHq0YlNWGk/zy++fTwBaRW6DgH/v7QFVIAx0B2a7+w/uvgV4GegfcqZy5e4fE6xgFpPcfbG7fxW5v57gDV9OuKnKjwc2RDYTI7eYWmHIzHKBE4Enws4iv56Z1QKOIFg1EXff4u5rQg0VW2L6OqVrVNWn65RUdrpO7VCW60l/4JnI/deBY8zMKjBjZbDX18ndx7h7YWRzPJBbwRkrg7K+P7mLoNC8uSLDVTJlea0uBx5x99UA7r6sgjNWBmV5nRyoGblfC1hUgfkqjTK8f+4PPBt5jzYeqG1mDX/pMVUgDOQAC0psFxBjb9yrk8gwiAOJsW+oIsOavgGWASPdPaaeH/BP4H+A4pBzRIsDH5jZJDMbFHaYKGgGLAeeinT3f8LM0sMOFUN0nYoRsXqNAl2nYoCuU9VDWa4nO9q4exGwFsiqkHSVx6+97l4KvBfVRJXTXl+nyLDGxu7+bkUGq4TK8neqNdDazD4zs/FmFsujK/akLK/THcB5ZlYADAeuqZhoVc6v/vygAqHEFDOrAbwBXOfu68LOU57cfZu7dyH4drK7mXUMOVK5MbN+wDJ3nxR2lijq6e5dCbp6X2VmR4QdqJwlAF2Bf0e6+28EYmqePJH9FcvXKNB1KgboOiWyD8zsPCAfuD/sLJWNmcUBDwA3hJ2likggGA7aCzgbeNzMaocZqJI6G3ja3XOBvsBzkb9rsp/0IgYWAo1LbOdG9kkVYmaJBB+8XnD3N8POEy2R4TBjiK35ug4DTjazuQTdyI82s+fDjVS+3H1h5Ocy4C2C7vOxpAAoKNFj6HWCD2JSPnSdquKqyzUKdJ2qqnSdqjbKcj3Z0cbMEgiG8K2skHSVR5muu2bWG7gVONndf6qgbJXJ3l6nDKAjMDby/2cPYGg1XaikLH+nCoCh7r7V3X8EvicoGFYnZXmdLgVeBXD3cUAKkF0h6aqWX/35QQXCwASglZk1M7Mkgokuh4acSX6FyLwoTwIz3P2BsPOUNzOru/3bIzNLBY4FZoYaqhy5+y3unuvuTQn+/Y129/NCjlVuzCw9MjkzkeFMxwExtVqruy8BFphZm8iuY4DpIUaKNbpOVWGxfo0CXaeqOl2nqpWyXE+GAhdG7p9B8Pc9puYULYO9vk5mdiDwH4LiYHWcKw728jq5+1p3z3b3ppH/P8cTvF4xuVL6XpTl397bBL0HMbNsgiHHP1RgxsqgLK/TfIL/wzGzdgQFwuUVmrJqGApcEFnNuAew1t0X/9IJCRWTq3Jz9yIzuxoYAcQDQ9x9WsixypWZvUTwn012ZKz+7e7+ZLipytVhwPnAlMj8RwB/dPfh4UUqVw2BZyKrOsURrNo0LORMUnb1gbci83snAC+6+/vhRoqKa4AXIhfzH4CLQ84TM2L9OqVrVEzQdapq03WqmtjT9cTM7gQmuvtQgi80njOz2QQT4A8ML3E4yvg63Q/UAF6L/NuZ7+4nhxY6BGV8nYQyv1YjgOPMbDqwDfiDu1er3rtlfJ1uIBh+/XuC+XMvqoZfYpT6/plgkTjc/TGC+Rn7ArOBQspwzbNq+DqKiIiIiIiIiIhIhIYYi4iIiIiIiIiIVGMqEIqIiIiIiIiIiFRjKhCKiIiIiIiIiIhUYyoQioiIiIiIiIiIVGMqEIqIiIiIiIiIiFRjKhCKhMDMtpnZNyVuN5fjYzc1s6nl9XgiIlL96DolIiIiUr0khB1ApJra5O5dwg4hIiKyB7pOiYiIiFQj6kEoUomY2Vwz+6uZTTGzL82sZWR/UzMbbWaTzWyUmeVF9tc3s7fM7NvI7dDIQ8Wb2eNmNs3MPjCz1NCelIiIxAxdp0RERERikwqEIuFI3WXo1oASx9a6eyfgYeCfkX0PAc+4e2fgBeDByP4HgY/c/QCgKzAtsr8V8Ii7dwDWAKdH9dmIiEis0XVKREREpBoxdw87g0i1Y2Yb3L1GKfvnAke7+w9mlggscfcsM1sBNHT3rZH9i90928yWA7nu/lOJx2gKjHT3VpHtm4BEd7+7Ap6aiIjEAF2nRERERKoX9SAUqXx8D/d/jZ9K3N+G5hsVEZHyo+uUiIiISIxRgVCk8hlQ4ue4yP3P4f/buUOcimIgCqD3BoUi7IXFQFAE9QVBkbAWDNvAoNgAYRMI2EMRv4Lg4ZPXc9R01LhJptPmfMaXSV5m/JxklyRtj9qe/FWRACxLnwIA2Bi3tXAYx21fv52fxhj3Mz5t+5b9dsXFzN0keWx7l+QjydXM3yZ5aHud/QbGLsn7bxcPwObpUwAAC/EHIfwj82+nszHG56FrAYCf9CkAgG3yxBgAAAAAFmaDEAAAAAAWZoMQAAAAABZmQAgAAAAACzMgBAAAAICFGRACAAAAwMIMCAEAAABgYV9vGy6ETDOjCQAAAABJRU5ErkJggg==",
      "text/plain": [
       "<Figure size 1296x288 with 3 Axes>"
      ]
     },
     "metadata": {
      "needs_background": "light"
     },
     "output_type": "display_data"
    },
    {
     "data": {
      "image/png": "iVBORw0KGgoAAAANSUhEUgAABLcAAAEYCAYAAACuihSSAAAAOXRFWHRTb2Z0d2FyZQBNYXRwbG90bGliIHZlcnNpb24zLjUuMywgaHR0cHM6Ly9tYXRwbG90bGliLm9yZy/NK7nSAAAACXBIWXMAAAsTAAALEwEAmpwYAAB7bUlEQVR4nOzdd3hUddrG8e+TnkAIKdQECL0LKGJHbCgqYMeGuuuKdS2rrrrrquvq6rqrr+vaOxbArqggoKKooAKKUpQqQui9B0LyvH+cAQPShExOMrk/1zVXZs75nZn7EM2ZeeZXzN0RERERERERERGpjOLCDiAiIiIiIiIiIrK3VNwSEREREREREZFKS8UtERERERERERGptFTcEhERERERERGRSkvFLRERERERERERqbRU3BIRERERERERkUpLxS0RERERERERqXDMLNXM3jWzVWb22j48z3lmNrwss4XBzIaa2YVh56iIVNwSKWNm9omZrTCz5LCziIiIlCUzm21mx4adQ0REKhYzO9fMxpnZWjNbECnCHF4GT30GUAfIdvcz9/ZJ3P1ld+9eBnm2YWbdzMzN7K3ttneIbP9kD5/nDjN7aXft3L2Hu/ffy7gxTcUtkTJkZvnAEYADvcrxdRPK67VERERERES2MLM/AQ8C/yQoRDUEHgV6l8HTNwKmufvmMniuaFkCHGJm2aW2XQhMK6sXsIDqN7ugfxyRsnUB8CXwPMEfNADMrIGZvWlmS8xsmZk9XGrfJWb2g5mtMbMpZrZ/ZLubWbNS7Z43s7si97uZWYGZ3WRmC4HnzCzTzN6LvMaKyP28UsdnmdlzZjY/sv/tyPZJZtazVLtEM1tqZp2i9Y8kIiKxw8ySzezByPVlfuR+cmRfTuR6tNLMlpvZZ1venEeuYfMi17+pZnZMuGciIiK/lZllAHcCV7r7m+6+zt2L3P1dd78x0mZX14ktn2uuN7PFkV5fv4vs+ztwG9An0iPs4u17OJlZfuRzU0Lk8UVmNitybfnJzM4rtf3zUscdamZjI8Mdx5rZoaX2fWJm/zCzLyLPM9zMcnbxz7AJeBs4O3J8PNAHeHm7f6v/mtlcM1ttZuPN7IjI9hOAv5Q6z+9K5bjbzL4A1gNNItv+ENn/mJm9Uer5/2VmH5mZ7envL5aouCVSti4g+CP2MnC8mdWJ/HF7D/gZyAdygUEAZnYmcEfkuBoEvb2W7eFr1QWyCL7N6Efw//NzkccNgQ3Aw6XavwikAW2B2sD/Rba/AJxfqt2JwAJ3/3YPc4iISNX2V+BgoCPQAegC3BrZdz1QANQi+Db/L4CbWUvgKuBAd08Hjgdml2tqEREpC4cAKcBbu2izq+sEBJ9rMgg+J10MPGJmme5+O0FvsFfcvbq7P7OrIGZWDXgI6BG5thwKTNhBuyzg/UjbbOAB4P3tel6dC/yO4HNTEnDDrl6b4DPVBZH7xwOTgPnbtRlL8G+QBQwAXjOzFHf/YLvz7FDqmL4En/XSCT5PlnY90D5SuDuC4N/uQnf33WSNSSpuiZQRC8aUNwJedffxwEyCP4pdgPrAjZFvMgrdfcu3Bn8A7nP3sR6Y4e7b/9HamRLgdnff6O4b3H2Zu7/h7uvdfQ1wN3BkJFs9oAdwmbuviHyb8mnkeV4CTjSzGpHHfQkKYSIiInviPOBOd1/s7kuAvxNcSwCKgHpAo8i157PIm+5iIBloY2aJ7j7b3WeGkl5ERPZFNrB0N8MGd3WdgOBacWfkOjEEWAu03Ms8JUA7M0t19wXuPnkHbU4Cprv7i+6+2d0HAj8CPUu1ec7dp7n7BuBVgqLUTrn7aCAr8uXNBQTFru3bvBT5zLbZ3e8nuA7u7jyfd/fJkWOKtnu+9QT/jg8QfKb7o7sX7Ob5YpaKWyJl50JguLsvjTweENnWAPh5J3/wGxAUwfbGEncv3PLAzNLM7Akz+9nMVgOjgJqRnmMNgOXuvmL7J3H3+cAXwOlmVpOgCPby9u1ERER2oj7bfpv8c2QbwL+BGcDwyDCRmwHcfQZwLUHv5cVmNsjM6iMiIpXNMiDHdj0H8K6uEwDLtvustB6o/luDuPs6guGAlwELzOx9M2u1B3m2ZMot9XjhXuR5kaBX8lHsoCebmd1gwXQ0q8xsJUFvtV0NdwSYu6ud7v4VMAswgiJclaXilkgZMLNU4CzgSDNbaME8WNcRdLtdBDTcyR/8uUDTnTzteoJhhFvU3W7/9t1Nryeo/B/k7jWArlviRV4nK1K82pH+BEMTzwTGuPu8nbQTERHZ3nyCnstbNIxsw93XuPv17t6EYOj9n7bMreXuA9x9S69nB/5VvrFFRKQMjAE2Aqfsos1OrxN7YR27+Izk7sPc/TiCXsM/Ak/tQZ4tmfb1M9CLwBXAkEivqq0iwwb/TPCZMdPdawKrCD6rwa8/27Gb7Vue90qCHmDzI89fZam4JVI2TiEYYtGGoMtqR6A18Flk3wLgXjOrZmYpZnZY5LingRvM7AALNDOzLX9oJwDnmll8ZJLBI3eTIZ1gnq2VkXHkt2/Z4e4LgKHAoxZMPJ9oZl1LHfs2sD9wDTvoQisiIlJKYuRalmJmKcBA4FYzqxWZcPc2guERmNnJkWubEbyJLwZKzKylmR0dmVC4kOD6VRLO6YiIyN5y91UEf/cfMbNTIqNJEs2sh5ndF2m20+vEXpgAdDWzhhZMZn/Llh2R+Y57R+be2kgwvHFH15YhQAszO9fMEsysD8HnuPf2MhMA7v4TwWe2v+5gdzqwmWBlxQQzu41gzuUtFgH59htWRDSzFsBdBJ0U+gJ/NrOOe5e+8lNxS6RsXEgwLnuOuy/cciOY0P0cgvHbzYA5BBPr9gFw99cI5sYaAKwhKDJlRZ7zmshxKwnGqb+9mwwPAqnAUoIVGz/Ybn9fgvHsPwKLCYaDEMmxAXgDaAy8ueenLSIiVdAQgmLUllsKMA74HpgIfEPwZhugOfAhwQeMMcCj7j6S4FvmewmuWQsJJuy9BRERqXQi80f9iWCS+CUEo0au4pfPL3ex8+vEb32tEcArkecaz7YFqbhIjvnAcoJC0+U7eI5lwMkEI1+WEfR4OrnU9DJ7zd0/j0z7sr1hBJ/PphEMgSxk2yGHr0V+LjOzb3b3OpFRQS8B/3L379x9OsGiLS9GvjiqcqyKTqQvItuJfHvQwt3P321jERERERERkQpiV5O+iUgVERnGeDHbrloiIiIiIiIiUuFpWKJIFWdmlxB0iR3q7qPCziMiIiIiIiLyW2hYooiIiIiIiIiIVFrquSUiIiIiIiIiIpVWzMy5lZOT4/n5+WHHEBGRMjR+/Pil7l4r7BxlTdcsEZHYEqvXKykbllTdLTVr9w0lNJ2a1Q47guyBb77Z+d/amClu5efnM27cuLBjiIhIGTKzn8POEA26ZomIxJZYvV5J2bDULJIPuyHsGLILXwy+OuwIsgdSE3f+t1bDEkVEREREREREpNJScUtERERERERERCotFbdERERERERERKTSipk5t0RERCqzoqIiCgoKKCwsDDtKVKWkpJCXl0diYmLYUUREREQkRqi4JSIiUgEUFBSQnp5Ofn4+ZhZ2nKhwd5YtW0ZBQQGNGzcOO46IiIiIxAgNSxQREakACgsLyc7OjtnCFoCZkZ2dHfO900RERESkfKm4JSIiUkHEcmFri6pwjiIiIiJSvjQscYu5X8OI28JOEX3ZTaH73ZBaM+wkIiIiIlKRFYyDz+6HZsdC+zMgJSPsRCIiIjuknltbWBzEJ8b2LS4BvhsET3aDhRPD/hcXEZEKZOXKlTz66KO/+bgTTzyRlStXln0gEQnXjA+hf0+Y+TG8/yf4T0t46zKY/QW4h51ORERkG+q5tUVeZ7jw3bBTRN+cr+C1C+Hp46Dng9Dh7LATiYhIBbCluHXFFVdss33z5s0kJOz87cKQIUOiHU1EytukN+DNS6FWKzj/DVhdAN+8ABPfgO8GQnYz6HQ+dDgX0uuEnVZEREQ9t6qchgfBpaMg9wB461J4/3rYvCnsVCIiErKbb76ZmTNn0rFjRw488ECOOOIIevXqRZs2bQA45ZRTOOCAA2jbti1PPvnk1uPy8/NZunQps2fPpnXr1lxyySW0bduW7t27s2HDhrBOR0T21tin4fWLIe9AuOi9oHiVewD0/C/cMBV6PwrVasGHd8ADrWHguTB1KBRvDju5iIhUYeq5VRVVrw0XvAMf3QGj/wcLvoMz+0NGbtjJRERCYWYNgBeAOoADT7r7f80sC3gFyAdmA2e5+4odHH8hcGvk4V3u3n9f8vz93clMmb96X57iV9rUr8HtPdvudP+9997LpEmTmDBhAp988gknnXQSkyZNonHjxgA8++yzZGVlsWHDBg488EBOP/10srOzt3mO6dOnM3DgQJ566inOOuss3njjDc4///wyPQ8RiRJ3GPVvGHk3tOgBZz4HianbtkmqBp3OC25LpsG3LwY9uaa+D9XrQsdzgx5d2U3DOQcREamy1HOrqopPgO53BUWtxT/AE13hp1FhpxIRCctm4Hp3bwMcDFxpZm2Am4GP3L058FHk8TYiBbDbgYOALsDtZpZZbsmjpEuXLlsLWwAPPfQQHTp04OCDD2bu3LlMnz79V8c0btyYjh07AnDAAQcwe/bsckorIvukpASG3hQUtjqcA31e/HVha3u1WkD3f8CffoA+L0G9DvDFg/C//eH5k+H7V6FIvTdFRKR8qOdWVdf2FKjdBl45H17oDcfcDoddA1qqXUSqEHdfACyI3F9jZj8AuUBvoFukWX/gE+Cm7Q4/Hhjh7ssBzGwEcAIwcG/z7KqHVXmpVq3a1vuffPIJH374IWPGjCEtLY1u3bpRWFj4q2OSk5O33o+Pj9ewRJHKoLgI3r4cJr4GB18ZfPkZ9xu+/45PhNY9g9vq+TDhZfj2JXjzkmB1xfZnwf59g+KXiIhIlKjnlgTfvF3yEbTuBR/eDq/2hcKyHQ4jIlJZmFk+0An4CqgTKXwBLCQYtri9XGBuqccFkW2VSnp6OmvWrNnhvlWrVpGZmUlaWho//vgjX375ZTmnE5Go2LQeBp4TFLaOuQ2Ov/u3Fba2V6M+dL0R/vgtXDAYmncPJqJ/omtw+/op2LCyzOKLiIhsoZ5bEkhOhzOfhzGPwIjbYPFRQRfz2q3DTiYiUm7MrDrwBnCtu6+2Ur1Y3d3NzPfhufsB/QAaNmy4r1HLXHZ2Nocddhjt2rUjNTWVOnV+qeOdcMIJPP7447Ru3ZqWLVty8MEHh5hURMrEhhUwoA8UjA0miz/gorJ77rg4aHJkcOuxHCa+HhS5htwAw2+FNr2hU1/IP1yjBUREpEyouCW/MINDr4L6neC1i+CpY6D3/6Dd6WEnExGJOjNLJChsvezub0Y2LzKzeu6+wMzqAYt3cOg8fhm6CJBHMHxxG+7+JPAkQOfOnfe6SBZNAwYM2OH25ORkhg4dusN9W+bVysnJYdKkSVu333DDDWWeT0TKyOoF8NJpsGxG8OVmm97Re620LDioH3S5BBZMCIpcE1+H71+BrCbBBPQdzoUa9aKXQUREYp6GJcqv5R8Gl46Cuu3g9d/DB7cE8zGIiOwhd8e9QtZvdsiCLlrPAD+4+wOldg0GLozcvxB4ZweHDwO6m1lmZCL57pFtIiIVz7KZ8OzxsHIOnPdadAtbpZkFX6Ce/H9w/VQ49QlIrwcf3Qn/1xYGnA0/DoHizeWTR0REYop6bkV8O2cFt70zmQZZqTTITCMvK42GWWk0yEwlNzOV5IT4sCOWrxr14ML3YMTf4MtHYf63wTd76XXDTiYiFZi78/mMpfxn+DSu6NaU49tWmr8ZhwF9gYlmNiGy7S/AvcCrZnYx8DNwFoCZdQYuc/c/uPtyM/sHMDZy3J1bJpcXEalQFnwPL50OJZvhwsGQe0A4OZLSoMPZwW3pDPj2RfhuIEwbCtXrBCs27n8BZDcNJ5+IiFQ6Km6VklktiR8XrOHDKYvZVFyydbsZ1ElP2Vr4apAVuWWm0iArjTo1UoiPi8H5AhKSoMe/IO9AGPzHYCLQM/tDo0PCTiYiFdC42cv597CpfPXTcupnpIQd5zdx98+Bnf0hP2YH7ccBfyj1+Fng2eikExEpA7O/gIFnB/OsXvR+sKBQRZDTDI77Oxx9K0wfDt+8CKMfgi8ehEaHBUWu1r2CgpiIiMhOqLgV0alhJi/8vgsAJSXOojWFzF2+gbnL1zN3xfrg/or1jJm1jLcmzKP0aJvEeCMvM428SLErKIClRnp+pVEzLRGrzJNltj8DareBV86H/icHS0QfdJkmABURACYWrOI/w6fy6bQl5FRP5o6ebTjnoIZVr8eriEhFNXVoMJ9qzYbQ9y3IyAs70a/FJ0Krk4Lb6gXw3YCg0PXWpTDkRmh/JuzfF+p11HtQERH5FRW3diAuzqiXkUq9jFS6NM761f6Nm4uZv7Jwa+FrzvL1FESKX5MmLmDF+m3np6qenLBN4athVurW3l95mamkJVWCX0OdNtBvJLx9BXxwM8z9Gnr9D5Krh51MREIybdEaHhg+jQ8mL6RmWiI392jFhYfkk5qkopaISIUxYQC8cxXU6wDnvQ7VssNOtHs16sER18Nh18HPXwTDFie8DOOegbrtodMFsN+ZkJoZdlIREakgKkFVpeJJToincU41GudU2+H+NYVFFKzYwJzl65m7fD0FK4IeYD8vW8fn05eyoah4m/Y51ZPIy4zM8VV66GNmGvVqppAYX0Hm/U/JgD4vBd3EP7oTFk8JHuc0DzuZiJSj2UvX8eCH03jnu/lUS0rg2mOb8/vDG1MjJTHsaCIiUtroh2H4X6FJt+A9W3J62Il+m7g4aHxEcOtxH0x8LVhtceiNMPxWaNMLOvWF/COCtiIiUmWpuBUF6SmJtK6XSOt6NX61z91ZunZTZKjjL4WvuSvW8+3cFbw/cQHFJb+MeYyPM+plpGwd6rjNnF9ZqdSqnly+Qx7N4PDrgtVuXv89PHkUnPoYtO5ZfhlEJBTzV27goY+m89r4AhLjjX5dm3BZ16ZkVksKO5qEoHr16qxduzbsGCKyI+7BF5GfPxCshnjaU5CQHHaqfZNaE7pcEtwWfBcMWfz+1aDglZkPnc6HjudBjfphJxURkRCouFXOzIxa6cnUSk9m/4a/7kq9ubiEBasKmbvil6GOW3qAjZy6hCVrNm7TPiUxjrzMXya3b5iVFjyODH2MWk+KJt3g0lHw6gXBXFyHXQtH/w3i9Z+USKxZsmYjj4ycwYCv5gDQ9+BGXHFUU2qnV65J40VEqoSSYnjvOvimPxzwOzjpfoiLseHi9TrASR2g+z/gh3eD3lwf3wUj/wnNjgsmoW9xfDCPl4iIVAmqRFQwCfFxW3tmsYPVjwuLiinYWvDadsL7cbNXsGbj5m3aZ6QmbjPcMT+nGu3qZ9CibvV9n+w5Iw9+NxQ+uCUYqjhvPJzxHFSvtW/PKyIVwsr1m3j801n0Hz2bTcUlnLF/Hn88phl5mVqxKhbdfPPNNGjQgCuvvBKAO+64g4SEBEaOHMmKFSsoKirirrvuonfv3iEnFZGd2rwR3vgD/DAYjrghWIEwlidfT0yF/c4KbstmBvNyffsyvHIeVKsNHc4OCl2aQkNEJOaZl172rxLr3Lmzjxs3LuwYoXJ3Vm0o2rqy4zYrPUaGQG4qLgEgIc5oXieddvVr0C43g3a5NWhdr8beT24/YUDwLWFqFpz1AjQ4sAzPTETK05rCIp79fDZPfzaLtZs206tDfa49tsVO5xmMJjMb7+6dy/2Fo2xH16wffviB1q1bBw+G3gwLJ5bti9ZtDz3u3enub7/9lmuvvZZPP/0UgDZt2jBs2DAyMjKoUaMGS5cu5eCDD2b69OmY2T4NS9zmXEWkbGxcA4POg58+heP/CYdcGXaicBRvhhkfBr25pn0AXgwNDwmKXG16Q1J0rmWxer2SshGX0dCTD7sh7BiyCysGXx12BNkDqYk7/1urnlsxxMyomZZEzbQk2udl/Gp/SYkzd8V6Js9fzaR5q5g8fzUf/7iY18YXRI6HJjnVgmJX/Qza1q9B2/oZZKTtQZfujudCnXbBEMXnegQfoDpfHNvfForEmA2binlhzGwe/3QmK9YXcXzbOlx3XAta1f31/IESezp16sTixYuZP38+S5YsITMzk7p163LdddcxatQo4uLimDdvHosWLaJu3bphxxWR0tYtg5dPhwXfwymPQ8dzwk4UnvgEaHlCcFuzCL4bEMzP9fblMOTP0P4M2L8v1N9f71NFRGKIiltVSFyc0Si7Go2yq3Fi+3pA0Ntr0eqNW4tdk+avYuxPy3lnwvytxzXISqVd/Qza5WbQpn4N2tXPoFb6DiYlrbcfXPopvHkpvH89FIyDkx6AJA1hEqnINm4uZtDXc3l45AyWrNlI1xa1uKF7C/bLqxl2tKprFz2sounMM8/k9ddfZ+HChfTp04eXX36ZJUuWMH78eBITE8nPz6ewsDCUbCKyEyvnwounwqq5cPbL0LJH2IkqjvQ6wUJIh10LP4+Gb1+E7wbB+OeCL2U79Q2GNKZlhZ1URET2kYpbVZyZUTcjhboZKRzbps7W7cvXbWLy/FVMmhcUvCbPW8XQSQu37q9TI/mX3l25QeGrfkYKlpoJ5wyCz/4TTOq5cCL0eRGymoRxeiKyC5uLS3jzm3n896PpzFu5gS75WTxy7v50aaw3+VVVnz59uOSSS1i6dCmffvopr776KrVr1yYxMZGRI0fy888/hx1RREpbMjUobG1cC33fgkaHhp2oYjKD/MOCW49/wcTXg0LXBzfBiL8Fq36f8jgkaPVfEZHKKqrFLTM7AfgvEA887e73bre/EfAsUAtYDpzv7gWRffcBJwFxwAjgGo+VCcIqgaxqSRzRvBZHNP9lcvjVhUX8MH81k+avZvK8VUyav4qRUxdTEvmtZKYl0rZ+Bm1za9Cu/vkc2LMNdUZciT3RDU57MugeLiKhKylx3pu4gAdHTGPW0nXsl5fBPae154jmOZiGaFRpbdu2Zc2aNeTm5lKvXj3OO+88evbsSfv27encuTOtWrUKO6KIbFEwHl4+A+IS4HfvB/Pqye6lZMCBFwe3hRODIYsr56iwJSJSyUWtuGVm8cAjwHFAATDWzAa7+5RSzf4DvODu/c3saOAeoK+ZHQocBuwXafc5cCTwSbTyyu7VSEnkoCbZHNQke+u2DZuK+XHhLwWvyfNX89znsyMT1xstk+/iscQHaTKwDz80vww76maa1ckgIT4uvBMRqaLcnRFTFvHAiGn8uHANLeuk80TfA+jepo6KWrLVxIm/TGSfk5PDmDFjdthubyeTF5EyMHNkMHl8tRy44G31kN9bddvDifeFnUJERMpANHtudQFmuPssADMbBPQGShe32gB/itwfCbwdue9ACpAEGJAILIpiVtlLqUnxdGqYSaeGmVu3bdpcwvTFa5gcGdL4l3n3c+bCBzl9+uN8+uNoLvQ/UrdeLu0iE9a3y61BizrppCTGh3gmIrHL3fls+lLuHz6V7wpW0TinGv89uyM996tPXJyKWiIilcrkt+GNP0BOC+j7JqRrgQcREZFoFrdygbmlHhcAB23X5jvgNIKhi6cC6WaW7e5jzGwksICguPWwu/+w/QuYWT+gH0DDhg3L/gxkryQlxAXDE+tncBYNACguOZLFo57k8FF/ZVjC37jPb2Xwd7V5+as5ACTEGc3rpEcKXjVol5tB63o1qJasaeFE9sXY2cv597CpfP3TcnJrpnLf6ftx2v656j0pIlIZjXsW3vsTNDgIzh0EqZm7P0ZERKQKCLtycAPwsJldBIwC5gHFZtYMaA3kRdqNMLMj3P2z0ge7+5PAkwCdO3fWfFwVWHycUbvbpdC8MzVfvZB/rrieu3v+m7n5ZwYT10cmrx85dTGvjS8Agrk/m+RU29q7q12kYJaRlhjy2YhUfN8XrOQ/w6cxatoSaqUn8/debTm7SwOSE9RDsiJz95gfIqrpM0X2gjt8dj98/A9o3h3O7K/VqEVEREqJZnFrHkS67QTyItu2cvf5BD23MLPqwOnuvtLMLgG+dPe1kX1DgUOAbYpbUgnlHgD9PoU3LsbevZqG+4+jYY9/06N9PSD40LN4zUYmzftlpcbxP69g8Hfztz5FXmYq7SIFr7a5wYqNtdNTwjojkQpl6sI1PDBiKsMmL6JmWiK39GjFBYfkk5qkotaumNmzwMnAYndvF9n2CtAy0qQmsNLdO+7g2NnAGqAY2OzunfcmQ0pKCsuWLSM7OztmC1zuzrJly0hJ0d9skT1WUgLDb4UvH4H9+kDvRyBeX/SJiIiUFs3i1liguZk1JihqnQ2cW7qBmeUAy929BLiFYOVEgDnAJWZ2D8GwxCOBB6OYVcpTtWw4/w0Y+U/47D+w4Hvo8yLUbIiZUadGCnVqpHBM6zpbD1m+blPQwytS8JoyfzUfTF64dX/t9GTa5WbQrn4NmtauToOsNBpkppFTPSlmPySKlDZ76Tr+78NpDP5uPtWSErj22OZcfHhj0lP0AWgPPQ88DLywZYO799ly38zuB1bt4vij3H3pvgTIy8ujoKCAJUuW7MvTVHgpKSnk5eXtvqGIQHERvHMVfD8IDrocjv8nxGlYuYiIyPaiVtxy981mdhUwDIgHnnX3yWZ2JzDO3QcD3YB7zMwJhiVeGTn8deBoYCLB5PIfuPu70coqIYiLh2P+Bnmd4c1L4YmucPrT0OzYHTbPqpbEEc1rcUTzWlu3rSksYsr8yEqN81cxed5qPpm6mJJSI15SE+NpkJVKg8w0GmSlkZeZurXw1SArVR/8pdKbt3ID//toOq+NLyAx3ri0a1Mu7dqEzGpa0vy3cPdRZpa/o30WVMjPIrguRU1iYiKNGzeO5kuISGWyaT28dhFMHwZH3wpH3BDM2SAiIiK/EtU5t9x9CDBku223lbr/OkEha/vjioFLo5lNKoiWPaDfSHilL7x0Bhz1Vzji+j36VjI9JZGDmmRzUJPsrdsKi4qZs3w9c7fcVmzY+vOrn5azduPmbZ4jMy1xa7ErL1IEa5gVFMJya6aSlKBvR6ViWrymkEdHzmRAZFGGvgc34oqjmmqIbnQcASxy9+k72e/A8MgXNU9E5oP8FS2CIiJ7bMNKGHg2zPkSTnoADrw47EQiIiIVWtgTyotAdlP4w4fw3rUw8i6YNw5OfQJSa/7mp0pJjKdFnXRa1En/1T53Z+X6IuauWM/c5RuYu2L91kLYlAWrGTFlEZuKS7a2N4O6NVK2Fr4abu3xFfT6qpOeQlycvkGV8rVi3SYeHzWT/qNnU1TsnHlAHn88pjm5NVPDjhbLzgEG7mL/4e4+z8xqEyyA8qO7j9q+kRZBEZE9smYRvHQaLJkKZzwL7U4LO5GIiEiFp+KWVAxJaUFBK+9A+OAWeLJbMA9X3fZl9hJmRma1JDKrJbFfXs1f7S8pcRatKWTu8g2/9P5asZ6C5RsYM3MZb307j9KLfCXFx5G7dZjjtsMdG2SmUTMtUfN9SZlZU1jEM5//xDOf/cTaTZvp1aE+1x7bgsY51cKOFtPMLIFg4ZMDdtbG3edFfi42s7eALgRD7UVEfpvlP8GLp8DaJXDeq9A0qqOhRUREYoaKW1JxmEGXS6BeB3j1Anj6OOj5IHQ4u1xePi7OqJeRSr2MVLo0zvrV/o2bi5m3YkOpoY5B4WvO8vV8X7CSleuLtmmfnpxA3jaFr8jPSBFMq9fJntiwqZgXxszm8U9nsmJ9Ece3rcOfjmtJy7q/7p0oUXEs8KO7F+xop5lVA+LcfU3kfnfgzvIMKCIxYuGkoMdW8Sa4cHAwL6mIiIjsERW3pOJp0AUuHQWv/x7euhQKxsLx90BCuBNkJyfE06RWdZrUqr7D/WsKi7YOdyw959dPS9cxavoSCotKtmmfUz251GT32873VS8jhYR4zfdVlW3cXMygr+fy8MgZLFmzkSNb1OL67i122OtQ9p2ZDSRY5CTHzAqA2939GYKVfgdu17Y+8LS7nwjUAd6K9NJMAAa4+wflmV1EYsDPY2BAH0iuDhe+C7Vahp1IRESkUlFxSyqm6rWh79vw0d9h9EOw4Ds4sz9k5IadbKfSUxJpUz+RNvVr/Gqfu7N07SbmLF9PwdbiV1AI+3buCt6fuIDiUss8xscZ9TJStha+thS98jLTaJSdRk715PI8NSlHm4tLeOObAh76aAbzVm6gS+MsHjl3/x32JpSy4+7n7GT7RTvYNh84MXJ/FtAhquFEJLZNGwavXggZedD3LajZIOxEIiIilY6KW1JxxSdA938E3fLfvgKe6ApnPgeNu4ad7DczM2qlJ1MrPZkDGmX+av/m4hIWrCrcOtxx67xfK9bz8Y9LWLp24zbtW9VNp0e7evRoX5fmtatrbq8YUFLivPv9fB78cDo/LV1Hh7wM7j29PYc3y9HvV0QkVn33Crx9eTDH6PlvQLWcsBOJiGwjL6c6T1/fndqZabg7z34wiUfe+Y72jXP431VHUS01kZ8XreF39w1jzYZNYcetsi79w+8ZOuQ9atWuzfgJkwB44/XXuPsfd/DjDz/w2eivOaBzbA93V3FLKr42vaFWa3jlfHihNxxzOxx2TTBHV4xIiI/bOh/XjmzYVBz0+FqxnmmL1vLhlEU8+NE0/u/DaTSpVY0e7erSo1092tavoUJIJePuDJ+yiAeGT2PqojW0qpvOk30P4Lg2dfS7FBGJZV8+Bh/cHHxpd/YASNZciiJS8WwuLuHmpz9jwswlVE9NZPRDZ/PRN3N57JpjuPnpz/l80jwuOK4N152xP3e++GXYcausvhdexGVXXMUffn/B1m1t27Zj0KtvctUVl4aYrPyouCWVQ60WcMnHMPgq+PB2mDcOej8KKb8eAhiLUpPiaV4nneZ10jm6VR0uO7Ipi1cXMmzyQoZOWsjjn87ikZEzyctM5YS2denRvi6dGmQSF6fiSEXl7nw2fSn3D5/KdwWraJxTjYfO6cTJ7evp9yYiEsvcYeTdMOrf0LonnPY0JKaEnUpEZIcWrljPwhXrAVi7oYgf56ygfk41muXW5PNJ8wD4+Ns5DL7rFBW3QnT4EV35efbsbba1at06nDAhUXFLKo/k6nDGc5B3IAz/Gyw+Cvq8BLWr1v+0W9SukULfQ/Lpe0g+y9dt4sMpixg6aQH9x8zm6c9/ok6NZI5vW5cT2tWlS36WJqivINYUFvHlrOU8NWoWX89eTm7NVO47fT9O2z9XvyMRkVhXUgzvXw/jn4P9L4CTH4Q4rZ4sIpVDw9rpdGxai7E/LuKHn5fT85AmvDtmFqcd0Zy8nB0vuiVSXlTcksrFDA65Eup1hNcugqeOgd7/g3anh50sVFnVkjjrwAacdWADVhcW8fEPixk6aQGvjJ3LC2N+JqtaEt3b1OGEdnU5tGkOSQkqopSXwqJivvl5BV/MXMromcv4vmAVxSVOrfRk7uzdlj4HNiA5QR9sRERi3uaN8GY/mPI2HH5dMM2Chp+L7BMzqws8CBwIrAQWAdcCm4D33L1dFF4zGXgBOABYBvRx99ll/ToVTbWURAb+9SRufHIUazZs4tIHP+T+y47k5rO78P5Xs9i0uTjsiFLFqbgllVP+YXDpqKDA9frvoWAcHHcnxCeGnSx0NVISOaVTLqd0ymX9ps18MnUJQyct5N3v5jNo7FxqpCRwbOug0NW1RS1SElVYKUtFxSV8X7CKMTOX8sWMZYyfs4JNm0uIjzM65GVw+ZFNObRZNgc0ylRRS0Skqti4Npg7dNZI6H4XHPrHsBOJVHoWTE76FtDf3c+ObOsA1AHmRvGlLwZWuHszMzsb+BfQJ4qvF7qE+DgG/vVEXvlkKu+MngnAtIIV9Lz1bQCa5dakx4H54QUUQcUtqcxq1IOL3guGKH75KMz/Fs58HtLrhp2swkhLSuDE9vU4sX09CouK+Xz6UoZOWsiHPyzizW/nkZYUz1GtatOjXV2Oalmbasn6k/BblZQ4PyxczZiZyxg9cxlf/7SctRs3A9CmXg0uOLgRhzbLpkvjbKrr31dEpOpZvxxePgPmT4BTHoOO54adSCRWHAUUufvjWza4+3cAZpa/ZVvk/otAtcimq9x9tJnVA14BahB8Lr4cGA08A3QGHHjW3f9vu9ftDdwRuf868LCZmbt7WZ5cRfL4tccwde5yHnrr263bamWksmTVBszg5rMP5Kkhk0JMKKLillR28YnQ417I6wyD/whPdIWzB0LeAWEnq3BSEuM5tk0djm1Th6LiEsbMXMbQSQsZMWUh73+/gOSEOLq2qEWPdnU5pnUdMlLVC25H3J2flq7ji5nLGDNzKWNmLmPF+iIAmuRU45RO9Tm0aQ4HN8kmq1pSyGlFRCRUq+bBi6fCitnBPKGtTgw7kUgsaQeM34N2i4Hj3L3QzJoDAwmKV+cCw9z9bjOLB9KAjkDuluGMZlZzB8+XS6RnmLtvNrNVQDawtHQjM+sH9AMgJfO3nluFcWibepx3TGsm/rSUL/93DgC39x9Ns9yaXHryfgC888VMXhgxJcyYVd4F55/DZ59+wtKlS2man8ffbvs7mVlZ/OnaP7J0yRJO630S+3XoyLtDhoUdNWosVgrMnTt39nHjxoUdQ8K0aAoM7AMlJXDll1pSew8VlzhjZy/ng0kL+WDSQhauLiQx3ji0aQ492tXluDZ1yK6eHHbMUM1fuYHRM5cxekYwb9bC1YUA1MtI4dCmORzWLJtDmmZTLyM15KSxx8zGu3vnsHOUNV2zRKqApdODwlbhKjhnIOQfHnYiiaJYvV5VZGZ2NdDY3a/bwb58InNumVkG8DBB4aoYaOHuaWbWFXgWeAl4290nmFkmMA4YArwPDHf3ku2eexJwgrsXRB7PBA5y922KW6XFZTT05MNu2OdzluhZMfjqsCPIHkhN3PnfWvXckthRpw2c/gw80x0+vgt6/CvsRJVCfJxxcJNsDm6SzW0nt2FCwUo+mLSQoZMWcPObE/nLWxPp0jiLHu3qcXzbutTNiP3lypet3ciYWcu2FrRmLwuWP86qlsQhTbM5tGk2hzbNIT87DdNkwCIisr153wRDES0umEKhXoewE4nEosnAGXvQ7jqCieY7AHFAIYC7j4oUuE4CnjezB9z9hci8XccDlwFnAb/f7vnmAQ2AAjNLADIIJpYXkRCpuCWxpUEX6HIJfPUEtDsDGhwYdqJKJS7O2L9hJvs3zOSWHq2YsmB1pNC1kNsHT+b2wZPZv2FNerSrxwnt6tIgKy3syGViTWERX/+0nC9mLGP0zKX8uHANANWTEziocRZ9D8nn0KbZtKyTTlycilkiIrILsz6FQedCWhb0fRuym4adSCRWfQz808z6ufuTAGa2H0GxqfSE8hlAgbuXmNmFQHykbaPI9qciKyDub2ZDgE3u/oaZTSXo1bW9wcCFwBiC4trHsTzflkhloeKWxJ5jboMf3w/m4Lp0FCRo3qO9YWa0rZ9B2/oZXN+9JTMWr2HoxKDQdfeQH7h7yA+0y62xtdDVtFb1sCPvscKiYsb/vILRkRUNJ85bRXGJk5wQR+f8TG48viWHNs2mfW4GCfFxYccVEZHKYspgeONiyG4G578ZLH4jIlHh7m5mpwIPmtlNBD2yZgPXbtf0UeANM7sA+ABYF9neDbjRzIqAtcAFBPNpPWdmW94A3rKDl34GeNHMZgDLgbPL6pxEZO9pzi2JTVM/CObfOuqvcOSfw04Tc35etm5rj64Jc1cC0KJOdU5oV48e7erSqm56hRquV1RcwvcFKxk9IxhqOH7OCjZtLiE+zuiQl8FhzXI4pGk2+zfMJCUxPuy4UkqszmGia5ZIDBrfH967FvIOhHNfgdTKO4G0/Haxer2SsqE5tyo+zblVOWjOLal6Wp4A7U6HUf+GNr2hVsuwE8WURtnVuPTIplx6ZFPmr9zAsMlBoet/H0/noY+mk5+dtrXQtV9eRrkXukpKnB8Wro4Us5by9U/LWbepGIA29WpwwcGNOKxZDgc2zqJ6sv4MiojIPnCHLx6ED++AZsfBWf0hqVrYqURERKoUfaqT2HXCv2DmxzD4avjdUIjT8LJoqF8zld8d1pjfHdaYJWs2MnxKsOri05/N4vFPZ1I/I4Xj29WlR7t6HNAok/gozFnl7sxauo7RM5cxZuZSxsxcxor1RQA0yanGqfvncmjTHA5ukk1WNQ1TFRGRMuIOw2+FMQ9D+zPhlMcgPjHsVCIiIlWOilsSu6rXguP/CW9fDuOfhQP/EHaimFcrPZnzDmrEeQc1YuX6TYyYsogPJi3k5S/n8NwXs6mVnkz3NnXo0a4eBzfJ2qf5rOav3MAXM4JC1uiZy1i4uhCAehkpHN2qDoc1y+aQptnUy0gtq9OTGGZmzwInA4vdvV1k2x3AJcCSSLO/uPuQHRx7AvBfgglqn3b3e8sltIiEa9N6eP9P8N1A6NIv+FJNX6SJiIiEQsUtiW0dzoHvX4ERd0CLHpCRG3aiKqNmWhJndm7AmZ0bsKawiJFTl/DBpAW8+c08Xv5qDjXTEjmudR16tK/LYc1ySE7Y9VxXS9du5MtZy/hiRtA7a/ay9QBkVUvikKbZHNo0m8Oa5tAoO61CzfcllcbzwMPAC9tt/z93/8/ODjKzeOAR4DigABhrZoPdfUq0gopIBTD/W3izHyydFszv2fVG0LVHREQkNCpuSWwzg5MfhEcPgfevh3MG6s1nCNJTEunVoT69OtRnw6ZiPp0WFLo+mLSQ18YXkJ6cwNGta9OjXV2ObFGb1KR4VhcW8fWs5YyeGcyb9ePCNQBUT07g4CZZ9D0kn0ObZtOyTjpxURjqKFWLu48ys/y9OLQLMMPdZwGY2SCgN6DilkgsKimGzx+AT+6FarXhgnegSbewU4mIiFR5Km5J7MtqDEf/NZgTY8rb0PbUsBNVaalJ8ZzQri4ntKvLxs3FjJ6xjKGTFjBiyiLemTCf1MR4GudUY+qiNRSXOMkJcXTOz+TG41tyaNNs2udm7NNwRpHf6KrI0uHjgOvdfcV2+3OBuaUeFwAH7eiJzKwf0A+gYcOGUYgqIlG1/Cd461KY+1WwaM1J92tFRBERkQpCxS2pGg66HCa+DkNuhMZHQlpW2IkESE6I56hWtTmqVW02F5fw1U/LGTppAbOWrOOKbk05pGk2+zfMJCVx10MWRaLkMeAfgEd+3g/8fm+fzN2fBJ4E6Ny5s5dFQBEpB+7w7Uvwwc1g8XDa07DfmWGnEhERkVJU3JKqIT4Bev0PnuwGI/4GvR8JO5FsJyE+jsOa5XBYs5ywo4gA4O6Lttw3s6eA93bQbB7QoNTjvMg2EYkF65bCu9fAj+9B/hFw6uOQkRd2KhEREdmOxvZI1VFvPzjs6uDb11mfhJ1GRCo4M6tX6uGpwKQdNBsLNDezxmaWBJwNDC6PfCISZdOGBXN2Th8O3e+GCwarsCUiIlJBqbglVcuRN0FWE3j32mAJbxERwMwGAmOAlmZWYGYXA/eZ2UQz+x44Crgu0ra+mQ0BcPfNwFXAMOAH4FV3nxzKSYhI2di0Dt67DgacBdVrQ79P4NCrIE5vm0VERCoqDUuUqiUxFXr+F/r3hE/vhePuDDuRiFQA7n7ODjY/s5O284ETSz0eAgyJUjQRKU8F4+DNfrB8Fhx6NRx9KyQkh51KREREdkNfQUnV07gr7H8BjH4Y5k8IO42IiIiErXgzjLwHnukOxZvgwneh+z9U2BIREakkolrcMrMTzGyqmc0ws5t3sL+RmX1kZt+b2SdmlldqX0MzG25mP5jZFDPLj2ZWqWKOuxOq5cDgPwZvaEVERKRqWjYTnu0e9OhufyZc/gU0PiLsVCIiIvIbRK24ZWbxwCNAD6ANcI6Ztdmu2X+AF9x9P+BO4J5S+14A/u3urYEuwOJoZZUqKDUTTvw3LPwevtTKiSIiIlWOO4x7Fh4/PChwnfk8nPYEpGSEnUxERER+o2j23OoCzHD3We6+CRgE9N6uTRvg48j9kVv2R4pgCe4+AsDd17q7Zv+WstW6F7Q6GUb+M3hTKyIiIlXD2sUwoE8wcXyDg+CKMdD21LBTiYiIyF6KZnErF5hb6nFBZFtp3wGnRe6fCqSbWTbQAlhpZm+a2bdm9u9IT7BtmFk/MxtnZuOWLFkShVOQmGYW9N6KT4L3rg2+wRUREZHY9uP78OjB8NOn0OM+OP9NqFE/7FQiIiKyD8KeUP4G4Egz+xY4EpgHFBOs4nhEZP+BQBPgou0Pdvcn3b2zu3euVatWuYWWGFKjPhz3d/hpFEx4Oew0IiIiEi0b18A7V8Ggc6FGLvT7FA66FOLCfjssIiIi+yqaV/N5QINSj/Mi27Zy9/nufpq7dwL+Gtm2kqCX14TIkMbNwNvA/lHMKlXZ/hdBw0Nh2F9hzaKw04iIiEhZm/NVMLfWhJfh8D/BHz6C2q3CTiUiIiJlJJrFrbFAczNrbGZJwNnA4NINzCzHzLZkuAV4ttSxNc1sS3eso4EpUcwqVVlcHPR6CIrWwwc3hZ1GREREykpxEXz0D3juBPASuGgIHHs7JCSFnUxERETKUNSKW5EeV1cBw4AfgFfdfbKZ3WlmvSLNugFTzWwaUAe4O3JsMcGQxI/MbCJgwFPRyipCTnM48s8w+S34cUjYaURERGRfLZkKTx8Ln/0HOpwLl30BjQ4JO5WIiIhEQUI0n9zdhwBDttt2W6n7rwOv7+TYEcB+0cwnso1Dr4FJb8H710P+4ZBSI+xEIiIi8lu5w9dPwYi/QWIanPUitOm1++NERESk0tIMmiJbJCRBr//BmgXw0d/DTiMiIiK/1eoF8NLpMPRGyD8CrhijwpaIiEgVoOKWSGl5B8DBl8PYp2HOl2GnERERkT01+W147BD4eTScdD+c9xqk1w07lYiIiJQDFbdEtnfUXyGjIQz+I2zeGHYaERER2ZXCVfDWZfDahZDZGC77DA78A5iFnUxERETKiYpbIttLrg4n/x8snQaf3R92GhEREdmZ2V/AY4fD96/AkTfBxcODRWJERESkSlFxS2RHmh8L+/WBzx6ARVPCTiMiIiKlbd4II26D50+CuHj4/XA46i8Qnxh2MhEREQmBilsiO3P8PcGKiYP/CCXFYacRkSgys2fNbLGZTSq17d9m9qOZfW9mb5lZzZ0cO9vMJprZBDMbV26hRaqqxT/AU8fAF/+FAy6Eyz6HBgeGnUpERERCtNvilpn1NDMVwaTqqZYNJ9wL88YFE8yLSCx7Hjhhu20jgHbuvh8wDbhlF8cf5e4d3b1zlPKJSEkJjHkUnjgyWNn4nEHQ87/BdAIiIiJSpe1J0aoPMN3M7jOzVtEOJFKhtD8Tmh0LH/4dVs4NO42IRIm7jwKWb7dtuLtvjjz8Esgr92AiElg1D148BYbdAk2Phiu+hJY9wk4lIiIiFcRui1vufj7QCZgJPG9mY8ysn5mlRz2dSNjMgsnlAd7/E7iHm0dEwvJ7YOhO9jkw3MzGm1m/nT1B5No5zszGLVmyJCohRWLSxNfhsUOgYFzQU+ucgVC9VtipREREpALZo+GG7r4aeB0YBNQDTgW+MbM/RjGbSMVQsyEccxtMHw6T3gg7jYiUMzP7K7AZeHknTQ539/2BHsCVZtZ1R43c/Ul37+zunWvV0gdzkd3asAJevxjeuBhyWsBln8EBFwVfPImIiIiUsidzbvUys7eAT4BEoIu79wA6ANdHN55IBdHlEsjtDEP/DOuWhZ1GRMqJmV0EnAyc577jrpvuPi/yczHwFtCl3AKKxKpZn8Jjh8Hkt+Cov8LvPoDspmGnEhERkQpqT3punQ78n7u3d/d/R9684+7rgYujmk6kooiLh17/g8JVMPyvYacRkXJgZicAfwZ6Ra55O2pTbcswfTOrBnQHJu2orYjsgaJC+OAv8EIvSEyFP4yAI/8M8QlhJxMREZEKbE+KW3cAX295YGapZpYP4O4fRSeWSAVUpw0c/if4biDM0H/6IrHEzAYCY4CWZlZgZhcDDwPpwAgzm2Bmj0fa1jezIZFD6wCfm9l3BNfK9939gxBOQaTyWzgRnjoKvnwEDvwDXPoZ5B4QdioRERGpBPbka7DXgENLPS6ObDswKolEKrKuN8CUt+G9a4OVmpKqhZ1IRMqAu5+zg83P7KTtfODEyP1ZBMP0RWRvlRTDmIfh47sgNRPOex2aHxd2KhEREalE9qTnVoK7b9ryIHI/KXqRRCqwhGTo+RCsnAMj/xl2GhERkcpt5Rzo3xNG3AYtjofLx6iwJSIiIr/ZnhS3lphZry0PzKw3sDR6kUQquEaHQOeL4ctHYd74sNOIiIhUPu7w3aBg0vgF30PvR+GsF6FadtjJREREpBLak+LWZcBfzGyOmc0FbgIujW4skQru2Nuhel0YfDUUF4WdRkREpPJYvxxeuwjeuhRqt4HLP4dO54FZ2MlERESkktptccvdZ7r7wUAboLW7H+ruM6IfTaQCS8mAk+6HRZNg9ENhpxEREakcZnwEjx4CP74Px9wOvxsCmflhpxIREZFKbo/WVTazk4C2QIpFvlVz9zujmEuk4mt1IrQ5BT75F7TuDTnNwk4kIoCZVQM2uHuJmbUAWgFD3V3dLEXCUrQBRtwOXz8BOS3hvFehntZiEBERkbKx255bkaXP+wB/BAw4E2gU5VwilUOP+yAxBd69BkpKwk4jIoFRBF/G5ALDgb7A86EmEqnK5k+AJ7oGha2DLoNLP1VhS0RERMrUnsy5dai7XwCscPe/A4cALaIbS6SSSK8D3e+Gnz+Hb18IO42IBMzd1wOnAY+6+5kEvY9FpDyVFMOo/8DTx8DGNdD3LejxL0hMDTuZiIiIxJg9KW4VRn6uN7P6QBFQL3qRRCqZTudD464w/DZYvSDsNCICZmaHAOcB70e2xYeYR6RqevMS+Pgf0LonXD4amh4ddiIRERGJUXtS3HrXzGoC/wa+AWYDA6KYSaRyMYOTH4TijTD0xrDTiAhcC9wCvOXuk82sCTAy3EgiVcyMD2HSG9D1z3DGc5CWFXYiERERiWG7nFDezOKAj9x9JfCGmb0HpLj7qvIIJ1JpZDeFbrfAh7fDlMHQplfYiUSqLHf/FPgUtl7Hlrr71eGmEqlCNm+CoTdBVlPoekPwJZCIiIhIFO2y55a7lwCPlHq8UYUtkZ045Cqoux8MuRE2rAw7jUiVZWYDzKxGZNXEScAUM1O3SpHy8tVjsGwGnHAvJCSHnUZERESqgF323Ir4yMxOB950d492IJFKKz4Bev0Pnjo66MHV879hJxKpqtq4+2ozOw8YCtwMjCcYXi8i0bR6AXx6H7Q4AVp0DzuNiEiF0K5JLYa8fGnYMWQXMg+8KuwIso/2ZM6tS4HXgI1mttrM1pjZ6ijnEqmc6neEQ66E8c/D7M/DTiNSVSWaWSJwCjDY3YsAfTkjUh4+vB2KN8Hx/ww7iYiIiFQhuy1uuXu6u8e5e5K714g8rlEe4UQqpW63QGY+DL4aigp321xEytwTBIufVANGmVkjQF/KiETbnC/h+1fg0D8Gc1GKiIiIlJPdFrfMrOuObuURTqRSSkoLhiQunwmj7gs7jUiV4+4PuXuuu5/ogZ+Bo3Z1jJk9a2aLzWxSqW1ZZjbCzKZHfmbu5NgLI22mm9mFZXw6IpVDSTEMuQFq5MIR14edRkRERKqYPRmWeGOp29+Ad4E7ophJpPJr0g06ng9f/BcWTgw7jUiVYmYZZvaAmY2L3O4n6MW1K88DJ2y37WaCFYObAx9FHm//WlnA7cBBQBfg9p0VwURi2vjng+td939A0u7+dxMREREpW3syLLFnqdtxQDtgRfSjiVRy3f8BqZkw+I/BN9oiUl6eBdYAZ0Vuq4HndnWAu48Clm+3uTfQP3K/P8EcXts7Hhjh7svdfQUwgl8XyURi2/rl8PE/IP8IaHta2GlERESkCtqTnlvbKwBa70lDMzvBzKaa2Qwz29E33o3M7CMz+97MPjGzvO321zCzAjN7eC9yioQrLQt63Afzv4WvHg87jUhV0tTdb3f3WZHb34Eme/E8ddx9QeT+QqDODtrkAnNLPS6IbBOpOj6+CwpXQ49/gVnYaURERKQKSthdAzP7H7+sMhUHdAS+2YPj4oFHgOMI3uyPNbPB7j6lVLP/AC+4e38zOxq4B+hbav8/gFF7cB4iFVPbU+H7V4M3/q1OCiaaF5Fo22Bmh7v75wBmdhiwYV+e0N3dzPZpxUUz6wf0A2jYsOG+PJVIxbHgexj/HBx4CdRpG3YaERERqaL2pOfWOGB85DYGuMndz9+D47oAMyLfmm8CBhEM8SitDfBx5P7I0vvN7ACCb8mH78FriVRMZnDS/WDx8N514Pv02VhE9sxlwCNmNtvMZgMPA5fuxfMsMrN6AJGfi3fQZh7QoNTjvMi2X3H3J929s7t3rlWr1l7EEalg3GHon4Mh+EfdEnYaERERqcL2pLj1OvCSu/d395eBL80sbQ+O25OhGt8BWyZnOBVIN7NsM4sD7gdu2NULmFm/LRMGL1myZA8iiYQgIxeOvR1mfhwskS4iUeXu37l7B2A/YD937wQcvRdPNRjYsvrhhcA7O2gzDOhuZpmRieS7R7aJxL6Jr8GcMXDM7UGBS0RERCQke1Lc+ghILfU4FfiwjF7/BuBIM/sWOJLg2+5i4ApgiLsX7OpgfQsulUbni6HBQfDBzbBWhViR8uDuq919deThn3bV1swGEvRObhmZ6/Fi4F7gODObDhwbeYyZdTazpyOvsZxgCP3YyO3OyDaR2LZxDQz/G9TvBJ367r69iIiISBTtds4tIMXd12554O5r97Dn1m6Harj7fCI9t8ysOnC6u680s0OAI8zsCqA6kGRma939V5PSi1QKcXHQ8yF44ggYdguc/nTYiUSqml3Ocu3u5+xk1zE7aDsO+EOpx88SrNAoUnWM+jesXQhnvxxc40RERERCtCfvRtaZ2f5bHkTmwtqTiXnHAs3NrLGZJQFnEwzx2MrMciJDEAFuIfLhwN3Pc/eG7p5P0LvrBRW2pNKr3QqOuCEYxjFNU8mJlDNNeCdSVpZOhzGPQsfzIK9z2GlERERE9qi4dS3wmpl9ZmafA68AV+3uIHffHGk3DPgBeNXdJ5vZnWbWK9KsGzDVzKYRTB5/928/BZFK5PDroFbrYHL5jWvCTiMSU8xsjZmt3sFtDVA/7HwiMcE9GGKfmArH3hF2GhERERFgD4YluvtYM2sFtIxsmuruRXvy5O4+BBiy3bbbSt1/nWDC+l09x/PA83vyeiIVXkIS9HoInukOH98FPf4VdiKRmOHu6WFnEIl5U4fCjA/h+H9C9dphpxEREREB9qDnlpldCVRz90nuPgmoHpkLS0T2RoMu0KUffPUEzB0bdhoREZE9U1QYzBtZq1VwHRMRERGpIPZkWOIl7r5yywN3XwFcErVEIlXBMX+DGrkw+I+weVPYaURERHZv9P9gxeyg13F8YthpRERERLbak+JWvJltXWXKzOKBpOhFEqkCktPh5AdgyQ/wxYNhpxEREdm1lXPhs/uhdS9o0i3sNCIiIiLb2JPi1gfAK2Z2jJkdAwwEhkY3lkgV0OJ4aHdGsJz6kqlhpxEREdm54bcGP4/X2j8iIiJS8exJcesm4GPgsshtIpAazVAiVcYJ90JSNRh8NZSUhJ1GRETk12Z9ClPeDlb8rdkw7DQiIiIiv7Lb4pa7lwBfAbOBLsDRwA/RjSVSRVSvBcffA3O/hPHPhp1GRERkW8VFMPSmoKh12NVhpxERERHZoYSd7TCzFsA5kdtS4BUAdz+qfKKJVBEdzobvX4ERd0CLHpCRG3YiERGRwNing/kh+7wMieq4LyIiIhXTrnpu/UjQS+tkdz/c3f8HFJdPLJEqxAx6PgheDO//CdzDTiQiIgJrl8DIe6Dp0dDqpLDTiIiIiOzUropbpwELgJFm9lRkMnnbRXsR2VuZ+XDUX2HaBzD5rbDTiIiIwEd3QNE6OOFfwRcxIiIiIhXUTotb7v62u58NtAJGAtcCtc3sMTPrXk75RKqOgy6D+p1g6J9h/fKw04iISFVWMB6+fQkOvhxqtQg7jYiIiMgu7cmE8uvcfYC79wTygG8JVlAUkbIUnwC9/hcUtob/Lew0IiJSVZWUwJAboHod6PrnsNOIiIiI7NZui1ulufsKd3/S3Y+JViCRKq1uezjsGpjwEswcGXYaERGpiia8DPO/gePuhJQaYacRERER2a3fVNwSkXJw5J8hqym8dy1sWh92GpEqzcxamtmEUrfVZnbtdm26mdmqUm1uCymuyL7bsBI+vAMaHAT79Qk7jYiIiMgeUXFLpKJJTIVeD8GK2fDJPWGnEanS3H2qu3d0947AAcB6YEerPny2pZ2731muIUXK0if3wvpl0OM+TSIvIiIilYaKWyIVUf7hsP+FMOZhmD8h7DQiEjgGmOnuP4cdRCQqFk2Br5+EAy6C+h3DTiMiIiKyx1TcEqmojrsTqtWCwVdBcVHYaUQEzgYG7mTfIWb2nZkNNbO2O2pgZv3MbJyZjVuyZEn0UorsDfdgtd7kdDhGI2t3prjEmbdyA1/OWsZr4+byv4+m8+WsZbh72NFERESqtISwA4jITqTWhBP/A6/2hTGPwOHXhp1IpMoysySgF3DLDnZ/AzRy97VmdiLwNtB8+0bu/iTwJEDnzp31SVgqlilvw+zPgutOWlbYaULj7ixdu4m5K9Yzd/l6ClZsoGDFeuYu38DcFeuZv3IDRcW//t+3Q4OaXH5kE45rU5f4OA3nFBERKW8qbolUZG16QauTg7m3WveE7KZhJxKpqnoA37j7ou13uPvqUveHmNmjZpbj7kvLNaHI3tq0DobdCnXaQ+ffh50m6lZtKIoUroKiVcGK9cxdsWFrMWtDUfE27bOrJZGXlUb73AxObF+PBplpNMhKJS8zjezqSbwzYT5PjZrFZS99Q+OcalxyRBNO2z+XlMT4kM5QRESk6lFxS6SiO/E/8EgXePcauPBdTfArEo5z2MmQRDOrCyxydzezLgRD/peVZziRffL5/8HqAjj9KYir/AWZDZuKIwWrUsWrSM+rucvXs7pw8zbt05MTyMtKo3FONbq2qEWDzFQaZKXRICuN3JqpVEve9dvlvgc34twuDflg0kIe/3Qmf3lrIg+MmMbvDsvn/IMakZGWGM3TFREREVTcEqn4atQL5t9671r49iXYv2/YiUSqFDOrBhwHXFpq22UA7v44cAZwuZltBjYAZ7sm4JHKYvlP8MVD0P5MaHRo2Gn2SFFxCfNXbtimYFWwYsPWYtbStRu3aZ+cEEdepGC1f8NMGmSlRnpfpZGXmUpGaiK2j18cxccZJ+1XjxPb12XMzGU8PmoW/x42lUdHzuCcLg35/eGNqV8zdZ9eQ0RERHZOxS2RymD/C2HiazD8r9C8O6TXCTuRSJXh7uuA7O22PV7q/sPAw+WdS6RMDPsLxCUEX6JUECUlzqI1hUHxannQA6ug1LDBBas2UFKqfBwfZ9SvmUKDzDSOaVU7KF5lpZGXmUaDzFRqpSfvc/FqT5kZhzbL4dBmOUyZv5onR83kudGzeX70bHp1rM+lXZvSsm56uWQRERGpSlTcEqkM4uKg53/hscOC1azO6h92IhERqeymfwhTh8Cxd0CN+uX2su7O8nWbts5ztX3xat6KDWwqLtnmmDo1kmmQmUaXxlk0yEwlLyuNBplBz6t6GSkkxFe8BcDb1K/Bg2d34objW/LM5z8x6Ou5vPnNPI5uVZtLuzahS+Osciu6iYiIxDoVt0Qqi5zmcOSf4eN/wN8zw04j+6rpMXDWC5CUFnYSEamKNm+CD26CrKZw8BVReYlFqwuZMHflDlcdXL9p20nbM9MSaZCVRpt6Nejets42wwZza6ZW6snZ8zLTuL1nW64+ujkvfvkzz4+eTZ8nv6Rjg5pcphUWRUREyoSKWyKVyWHXQHINWLc47CSyLzauga+egFfOg3MGQUJy2IlEpKr58lFYNgPOe71M/wZtLi7h02lLGPj1HD7+cfHW4YPVkuK3TtJ+aLPsbYpXDbLSqL6bSdtjQWa1JK4+pjmXHNGE178p2LrCYpOcalzStQmndtIKiyIiInsr9t9JiMSS+EQ4qF/YKaQs1G0P71wJr10U9OCK12paIlJOVs+HUf+GFj2g+XFl8pTzVm7glbFzeXXsXBauLiSnejKXHdmU49rUoVF2NTLT9n3S9liRmhRP34Mbcc6BDfhg8kKe+HQWt7w5kfuHa4VFERGRvaXilohIGDqdD0UbYMgN8OYlcPozEKdv7EWkHIy4DYqL4IR/7tPTFBWX8PGPixn09Rw+mbYEgK7Na3FHrzYc07oOiRVwHqyKJCE+jpP3q89J7evtcIXFi49oTL0MrbAoIiKyJ1TcEhEJS5dLYHMhDL8VElKh9yPB4gEiItHy8+hg9d0jboCsJnv1FHOXrw96aY2by+I1G6mdnsxVRzXjrM4NaJCleQR/q9IrLE6ev4onR83ausJi74659OvaRCssioiI7IaKWyIiYTr0j0EPrpF3Q2IKnPQAaOiOiERDSTEM+TPUyIMj/vSbDi0qLuHDKYsY8PUcPp+xFAO6tazNOV0aclTLWhVytcLKqG39DP57didu6B6ssPjK2Lm88U2BVlgUERHZDRW3RETC1vVGKFoPn/9f0IPr+LtV4BKRsjfuWVg0Ec54DpKq7dEhPy9bx6Cxc3ltXAFL126kXkYKVx/dnLMObEBuTQ2Zi5YGWWnc0ast1xyz7QqLnRrW5NKuTenepg5xWmFRRERkKxW3RETCZgbH3B704PryEUhKg6NvDTuViMSSdcvg47sg/whoe+oum27cXMyIKYsY+PUcvpixjPg446iWtTn3oAYc2aI28SqqlJttVlgcP5cnP5vFZS+N1wqLIiIi24lqccvMTgD+C8QDT7v7vdvtbwQ8C9QClgPnu3uBmXUEHgNqAMXA3e7+SjSzioiEygxOuDcocI36NySkQNcbwk4lIrHi43/AxjXQ476d9gydtWQtg8bO5fXxBSxft4ncmqlcf1wLzuzcgLoZKeUcWEpLTYqn7yH5nNOlIUMnLeSJUTO55c2JPDAiWGHxvIMakZGqFRZFRKTqilpxy8zigUeA44ACYKyZDXb3KaWa/Qd4wd37m9nRwD1AX2A9cIG7Tzez+sB4Mxvm7iujlVdEJHRmcPL/BZPMf/wPSEyDQ64IO5WIVHbzJ8D45+GgS6FOm212FRYVM2zyQgZ+PYcvZy0nPs44rnUdzu7SgCOa11IvrQomIT6Onh3qc/J+9Rg9cxmPfzqT+z6YyiMfz+Dcgxry+8O1wqKIlL3rr+rHR8OHkp1Ti49GfwPAv+++g+FD3yMuLo7snFo88MhT1K1XP+SkVVdyUgIfPnMtSUkJJMTH89aH33LX40O4rE9Xrjr3KJo2rEXeUTexbOW6sKNGTTR7bnUBZrj7LAAzGwT0BkoXt9oAW2Y0HQm8DeDu07Y0cPf5ZraYoHfXyijmFREJX1w89H406ME17JZgkvnOvw87lYhUVu4w9M+Qlg3dbtm6ecbiNQz8OpisfOX6IhpkpXLj8S0584A8atdQL62Kzsw4rFkOh0VWWHzi01k8+8VsnvsiWGHx0iOb0KKOVlgUkbJx5rl9ueiSy7n28ou3brvsj3/ixr/eAcCzTzzCf//9T+554OGQEsrGTZs5od9DrNuwiYSEOD5+9k8M/2IKYybMYsioSQx/+pqwI0ZdNItbucDcUo8LgIO2a/MdcBrB0MVTgXQzy3b3ZVsamFkXIAmYuf0LmFk/oB9Aw4YNyzS8iEho4hPg9GfglfPhvT8Fk8x3PCfsVCJSGX3/Csz9Cnr9j8KEdIZ8U8DAr+cwdvYKEuKM49vW5ZwuDTm0abYmKK+k2tbP4KFzOnHj8cEKi4PGzuGNbwo4plVtLj2yKQfmZ2qFRRHZJwcfegRz58zeZlt6jRpb769fv06LIVUA6zZsAiAxIZ6EhHjcne+mFoScqvyEPaH8DcDDZnYRMAqYRzDHFgBmVg94EbjQ3Uu2P9jdnwSeBOjcubOXR2ARkXKRkARnvQAD+8A7VwQ9uHYzCbSIyDYKV8OI29hQqwP3ze3EG4M/ZHXhZvKz07i5RytO3z+PWunJYaeUMrJlhcWrj2nOi2N+pv+Y2Zz1xBitsCgiUfOvu27jjUEvk14jg1cHDws7TpUXF2eMHnATTRvU4olXRjF20s9hRypXcVF87nlAg1KP8yLbtnL3+e5+mrt3Av4a2bYSwMxqAO8Df3X3L6OYU0SkYkpMgbMHQIOD4I0/wNShYScSkUpiw6Zipr76N1i7iHMKTuflrws4smVtBlxyEB9f343LjmyqwlaMyqqWxDXHNueLm47mzt5tWbp2I5e9NJ5jH/iUQV/PYePm4t0/iUglYWZ1zWyQmc00s/FmNsTMWphZvplNitJrdjWzb8xss5mdEY3XqCxuuvVOvp40k1PPPJvnn3os7DhVXkmJc/DZ99Ls+Fvp3K4RbZrWCztSuYpmcWss0NzMGptZEnA2MLh0AzPLMbMtGW4hWDmRSPu3CCabfz2KGUVEKrakanDuq1B3P3j1Apj5cdiJqhwzm21mE81sgpmN28F+M7OHzGyGmX1vZvuHkVMEYMr81fzt7Un0ubs/TWa+yNCEYzj5xJ58+Zdj+N85nTi0aY5671QRqUnxXHBIPiOv78b/zulEalI8N785kcP/NZJHP5nBqg1FYUcU2ScWjLd9C/jE3Zu6+wEEnynrRPml5wAXAQOi/DqVxqlnns2Qd98OO4ZErFq7gU/HTaP7oW123ziGRK245e6bgauAYcAPwKvuPtnM7jSzXpFm3YCpZjaN4I/Q3ZHtZwFdgYsiHyYmmFnHaGUVEanQUmrA+W9ATksYeC7M/iLsRFXRUe7e0d0772BfD6B55NYP0FeXUq7WbdzMoK/n0PuRLzjxoc94Zdwc7qs+AEtK5YRrHuMPRzQhq1pS2DElJFtWWHzvj4fz0sUH0apuOvd9MJXD7v2Yfw75gYWrCsOOKLK3jgKK3P3xLRvc/Tt3/6x0o0gvrs8iva2+MbNDI9vrmdmoyGfNSWZ2hJnFm9nzkccTzey67V/U3We7+/fAr6bNqUp+mjlj6/3hQ96jWfOWIaaRnMzqZFQPVstNSU7kmINaMXX2opBTla+ozrnl7kOAIdttu63U/deBX/XMcveXgJeimU1EpFJJy4K+b8HzJ8GAs+CCdyBvR3UWCUFvgp7GDnxpZjXNrJ67Lwg7mMS2SfNWMeDrObzz7TzWbSqmee3q3HZyG/qkf0e1t8bC8fdAerQ7MEhlYWYc3jyHw5vnMGneKp4cNYunP5vFc1/8FKyw2LUJzbXColQu7YDxe9BuMXCcuxeaWXNgINAZOBcY5u53m1k8kAZ0BHLdvR2AmdWMRvDK5so/9OXLLz5j+bKlHNi2KdfffCsfjxjGzBnTiIuLI69BQ/55///Cjlml1c2pwVN39iU+Lo64OOONEd8w9LNJXHHOkfzpwmOpk12Dsa/+hQ8+n8wVd8Zmp0ML3otXfp07d/Zx4341WkREJLasXgDP9YANy+HCd6Feh7ATRZWZjd9Jb6nyzPATsAJw4InIYial978H3Ovun0cefwTc5O7jtmtXeoXfA37+uWpN8illY01hEYO/m8/Ar+cwad5qkhPiOHm/+px7UAP2b5iJbS6ER7pAYhpc9jnEJ4YdWSqwucvX8/Rns3hl3FwKi0o4plVtLuvWlM6NtMLib1URrldVjZldDTR291/1rjKzfOA9d29nZhnAwwSFq2KghbunmVlXgmlxXgLedvcJZpYJjCPooPE+MHxHC5tFXuP5yGvscBqd0tf93LwGB3z5/fR9OV2JsuZHXx92BNkDhRMe2enf2rBXSxQRkd+iRj24cDA8dyK8eCpc9D7Ubh12qlh3uLvPM7PawAgz+9HdR/3WJ9EKv7K33J3vClYx8Ks5vPv9fNZvKqZV3XT+3qstp3TMJSOtVAHri4dg5Ry4YLAKW7JbDbLS+HvvdlxzbAteGDOb/qNnc+bjY9i/YU0uPbIpx7XWCotSoU0G9mRC9+uARUAHgml5CgHcfVSkwHUS8LyZPeDuL5hZB+B44DKC6XJ+vzfhSl/39+t0gK77IlGm4paISGVTs2EwLPG5E+GF3vC7oZDdNOxUMcvd50V+Ljazt4AuQOni1m5XBxbZG6sLi3jn23kM+HouPyxYTWpiPD071OOcLg3p2KDmr3vWrJwDnz8AbXpDkyPDCS2VUla1JK49tgWXdm3Ka+Pn8uSoWVz64nia1KrG7w7Np039DPIyU6lVPVnFLqlIPgb+aWb9tvSqNrP9gAxgbql2GUCBu5eY2YVAfKRto8j2p8wsGdjfzIYAm9z9DTObiqbKEak0VNwSEamMspv+0oOrfy/43RDIbBR2qphjZtWAOHdfE7nfHbhzu2aDgavMbBBwELBK823J3nJ3vpmzkoFfz+G97+dTWFRCm3o1uOuUdvTuWJ/0lF30xhr2V8Cg+907byOyC1tWWDy3S0OGTFrIE5/O5G/vTN66PzHeqJuRQm7NVOrXTCU3cqtf6nFqUnyIZyBVibu7mZ0KPGhmNxH0yJoNXLtd00eBN8zsAuADYF1kezfgRjMrAtYCFwC5wHNmtmXhtVu2f10zO5BglcZMoKeZ/d3d25bhqYnIXlBxS0SksqrVEi54O5hk/oVeQQ+uGvXDThVr6gBvRXrIJAAD3P0DM7sMILJC0xDgRGAGsB74XUhZpRJbtb6IN78tYNDXc5m6aA3VkuI5tVMe53RpQPvcjN3PfzTrE/hhMBz1V6jZYNdtRXYjIT6OXh3q03O/esxYvJa5K9Yzb2Uh81duYP7KDcxbsYEvZy5j4epCSrYbbJVVLYn6NXdeAMupnqT5vKTMuPt8gqGDO9Iu0mY6sF+p7TdFtvcH+u/guP1385pjCXppi0gFouKWiEhlVrc9nP9WMDxxSw+u6rXDThUz3H0WwRwd228vvey4A1eWZy6JDe7O2NkrGPT1HN6fuICNm0vYLy+De05rT88O9amevIdv04qLYMifoWYjOPTq6IaWKsXMaF4nfaerKG4uLmHh6kLmRwpf8yK3+Ss3MGvJOj6bvpT1m4q3OSYpIS5S7ErZpuiVF/lZNyOFlET1/hIRkd9GxS0Rkcou7wA47zV46TR44RS46D1Iywo7lYjsRGFRMW98U8BzX8xmxuK1VE9O4MzOeZx9YEPa5Wb89if8+klYOhXOHgCJKWUfWGQnEuLjyMtMIy8zbYf73Z3VGzZTsHL9Dgtgn0xdwuI1G391XK305Eivr5RfDXvMrZlKzbRE9f4SEZFtqLglIhILGh0SfLAd0Ccocl3wDqTsxYdkEYmaNYVFvPzVHJ75/CeWrNlI+9wM7jt9P07uUI+0pL18S7Z2MXxyLzQ9BlqeWLaBRfaRmZGRlkhGWgZt6+/4mrRxczGLVm3cpgC2pQj248I1fPzjYgqLSrY5Ji0pvlTB69cFsLoZKSTGx+3w9UREJDapuCUiEiuaHgV9XoRB58HLZ8L5b0Jy9bBTiVR5S9du5LkvfuKFMT+zpnAzhzfL4b99OnJI0+x9733y4R1QtAF6/AvUk0UqoeSEeBpmp9Ewe+e9v5av28T8lYXb9PraUgCbMn8VS9du2uYYM6iTnkJu5paiV8rWYY/1a6aSm5lKjV0tziAiIpWOilsiIrGkxfFwxjPw2kUw6Bw491VITA07lUiVNHf5ep76bBavjJ3LpuISTmhbl8uObEqHBjXL6AXGwoSXg3m2cpqXzXOKVDBmRnb1ZLKrJ9M+b8e9vwqLiiMFr6DnV0GpAtj3BSsZNqmQTcXb9v5KT07YWvhqnFOd23q2KY/TERGRKFFxS0Qk1rTpDac8Dm9dCq/0hbNfhoTksFOJVBnTFq3hsU9mMvi7+cQZnNopl35dm9Ksdhn2pCwpgaE3QvW6cOSfy+55RSqhlMR4mtSqTpNaO/5/rKTEWbpuI/NWbNjh3F/L123a4XEiIlJ5qLglIhKLOvSBzRvg3Wvg9d/Dmf0hXn/yRaLpmzkreHTkTD78YRGpifFceEg+fziiMfVrRqH35Lcvwvxv4bSnIHnHK9mJSCAuzqidnkLt9BQ6NQw7jYiIRIM+6YiIxKoDLoKiQvjgJnj7Mjj1CYjT8uoiZcndGTV9KY+OnMFXPy2nZloi1xzTnIsOzSezWlJ0XnTDCvjo79DwEGh/ZnReQ0RERKQSUXFLRCSWHXxZ0IPrwzsgIQV6PgRxWkFKZF8VlzhDJy3gsU9mMnn+aurWSOHWk1pzTpeGVEuO8turkfcEBa4e92kSeRERERFivLhVVFREQUEBhYWFYUeJupSUFPLy8khM1MovIrKdw68LVlP79F/B5PL6QCyy1zZuLubNb+bxxKczmb1sPU1yqnHf6fvRu1N9khPKoWfkoskw9mk44HdQb7/ov56IiIhIJRDTxa2CggLS09PJz8/f96W2KzB3Z9myZRQUFNC4ceOw44hIRdTtFihaD6P/F/TgOu5OFbhEfoO1Gzcz4Kufefqzn1i8ZiPtczN49Lz9Ob5tXeLjyun/JXcY8mdIqQFH31o+rykiIiJSCcR0cauwsDDmC1sQWSI5O5slS5aEHUVEKiozOO4fQQ+u0Q9BUjXodnPYqUQqvGVrN9J/9Gz6j/mZVRuKOLRpNvef1YHDm+WU//uLyW/Cz5/DSQ9AWlb5vraIiIhIBRbTxS0g5gtbW1SV8xSRfWAGPf4dTDL/yT1BD67Drw07lUiFNG/lBp4aNYtBY+dQWFTC8W3rcNmRTenUMDOcQJvWwfC/Qd39gsUiRERERGSrmC9uiYhIKXFx0OuhyCTzt0NiGhzUL+xUIhXG9EVrePzTWbwzYR4AvTvmcnm3JjSrnR5usM/uh9Xz4IxnteqpiIiIyHZU3IqylStXMmDAAK644orfdNyJJ57IgAEDqFmzZnSCiUjVFRcPpz4BmzfC0BshMQX2vyDsVCKhmjB3JY+OnMHwKYtISYzj/IMbcUnXJuTWTA07GiybGcyXt18faHhw2GlEREREKhwVt6Js5cqVPProo78qbm3evJmEhJ3/8w8ZMiTa0USkKotPDHqADDoXBl8NCamw35lhpxIpV+7O5zOW8tgnMxk9cxk1UhK4+uhmXHhoPtnVk8OO94thf4H4pGAhCBERERH5FRW3ouzmm29m5syZdOzYkcTERFJSUsjMzOTHH39k2rRpnHLKKcydO5fCwkKuueYa+vULhgfl5+czbtw41q5dS48ePTj88MMZPXo0ubm5vPPOO6SmVoBvkkWkcktIhj4vwctnwluXBo/b9Ao7VYViZg2AF4A6gANPuvt/t2vTDXgH+Cmy6U13VxWiAisucYZNXshjn8xk4rxV1E5P5q8ntuacgxpSPbmCvTWaNhymfRAUttLrhp1GREREpEKqYO/goufv705myvzVZfqcberX4PaebXfZ5t5772XSpElMmDCBTz75hJNOOolJkybRuHFjAJ599lmysrLYsGEDBx54IKeffjrZ2dnbPMf06dMZOHAgTz31FGeddRZvvPEG559/fpmei4hUUYmpcM4gePFUeP33cPYAaNE97FQVyWbgenf/xszSgfFmNsLdp2zX7jN3PzmEfPIbbNpcwtvfzuPxT2cya+k68rPTuOe09py2fy7JCRVwHqvNG+GDmyC7ORx0edhpRERERCqsKlPcqii6dOmytbAF8NBDD/HWW28BMHfuXKZPn/6r4lbjxo3p2LEjAAcccACzZ88ur7giUhUkV4fzX4f+veCV8+G8V6FJt7BTVQjuvgBYELm/xsx+AHKB7Ytb5atgPGQ1hrSsUGNUFus2bmbg13N4+rOfWLi6kLb1a/DwuZ3o0a4e8XEVeLXhMY/A8llw/huQkBR2GhEREZEKq8oUt3bXw6q8VKtWbev9Tz75hA8//JAxY8aQlpZGt27dKCws/NUxycm/zPsRHx/Phg0byiWriFQhKRnQ9y14/iQYeE5wXxNXb8PM8oFOwFc72H2ImX0HzAducPfJOzi+H9APoGHDhnsfxB1euyhYOS//cGjdM7hpyNqvrFi3iedHz6b/mNmsXF/EQY2z+NcZ+9G1eQ5mFbioBbB6Poz6D7Q8CZodG3YaERERkQqtyhS3wpKens6aNWt2uG/VqlVkZmaSlpbGjz/+yJdfflnO6URESknLggveged6wEtnwIXvQO4BYaeqEMysOvAGcK27bz/G/RugkbuvNbMTgbeB5ts/h7s/CTwJ0LlzZ9+nQH1ehB/ehR8Gw5AbYMiN0KDLL4WuzPx9evrKbsGqDTw16icGfj2HDUXFHNu6Dpd3a8oBjTLDjrbnhv8NSjbD8XeHnURERESkwlNxK8qys7M57LDDaNeuHampqdSpU2frvhNOOIHHH3+c1q1b07JlSw4+WL0kRCRk1WvDBYODAteLp8FF70PddmGnCpWZJRIUtl529ze331+62OXuQ8zsUTPLcfelUQoE9TsGt2P+BkumBkWuKYNh+K3Bre5+0LpXUOiq3SoqMSqimUvW8vgnM3l7wjxKHHp3qM9l3ZrSok562NF+m9lfwKTXoeufg+GnIiIiIrJLKm6VgwEDBuxwe3JyMkOHDt3hvi3zauXk5DBp0qSt22+44YYyzyciso2MXLhwMDx3IrzQG343FGq1CDtVKCwYu/YM8IO7P7CTNnWBRe7uZtYFiAOWlVvIWi2h1o3Q9UZYMRt+eC8odo28K7jltPilR1e9jkFxLMZ8X7CSxz6ZyQeTF5IUH8e5XRryhyOa0CArLexov13xZhj6Z8hoAIdfF3YaERERkUpBxS0REfm1zPxfenC90At+NwSymoSdKgyHAX2BiWY2IbLtL0BDAHd/HDgDuNzMNgMbgLPdfd+GHe6tzHw49KrgtmYh/PheMHzx8wfhs/sho+Evha4GXSCuAq4QuIfcndEzl/HYJzP5fMZS0lMSuLJbMy46LJ+c6sm7f4KKavxzsGgSnNkfkiphcU5EREQkBCpuiYjIjuU0C+bgev4k6N87KHDVbBB2qnLl7p8Du+zq5O4PAw+XT6LfIL0uHPiH4LZ+OUwdGhS6xj4NXz4C1etAq5OCQlf+ERCfGHbiPVJS4gyfsojHPpnBdwWrqJWezM09WnHeQQ1JT6kc57BT65bBx3dB467QpnfYaUREREQqDRW3RERk5+q0CVZO7N8r0oNrqFblq4zSsqDTecFt4xqYPjwodH33Cox7FlJqQssTg0JX06MgMTXsxL+yaXMJ70yYx+OfzmTmknU0zErj7lPbcfr+eaQkVt4eaNv4+M7g99PjvpgcPioiIiISLVEtbpnZCcB/gXjgaXe/d7v9jYBngVrAcuB8dy+I7LsQuDXS9C537x/NrCIishP1O8L5b8CLpwRzcF30PlTLCTuV7K3kdGh3enAr2gAzRwaFrqlD4LsBkFgNWnQPCl3NuwftQ7R+02YGfT2Xpz+bxfxVhbSuV4OHzunEie3qkhAfF2q2MjX/WxjfHw6+HGq3DjuNiIiISKUSteKWmcUDjwDHAQXAWDMb7O5TSjX7D/CCu/c3s6OBe4C+ZpYF3A50BhwYHzl2RbTyiojILjQ4EM59BV46PShyXfgupGaGnUr2VWIqtDoxuBUXwezPgkLXD+/B5LcgPjnoydW6F7TsEfQAKycr12+i/+ifeX70T6xYX0SX/CzuPq093VrUwmKtV1NJCQz5c1A07nZz2GlEREREKp1o9tzqAsxw91kAZjYI6A2ULm61Af4UuT8SeDty/3hghLsvjxw7AjgBGBjFvCIisiv5h8PZL8PAc4IiV9+3IaVG2KmkrMQnQtOj2ZzfjU3H3kvxnK+I+/E9kqe/T8K0D3CLZ23dg1na8HgW1T+WtYk5bCouYePmYjZtLmHT5hI2Rm6bSv3cVFzMxqISNhVvu33Lcdu0Ly5hY1Fx5HlLcIdjWtXm8m5N6ZxffoW1cvf9K1DwNfR+BFIywk4jIiIiUulEs7iVC8wt9bgAOGi7Nt8BpxEMXTwVSDez7J0cm7v9C5hZP6AfQMOGDcsseJiqV6/O2rVrw44hIrJjzY4NVnF7tS8M6BMMV9SKbuVu+OSFrFxfxMZSxaBtCkqlikdBwahka8HolzbFpQpQv7QpLim90OORQFfa2U+cED+WHvO+pumC22jkt/ONN2do8YEMKzmQAq/9q4xJ8XEkJQS35MjPpPg4khPjtu6rmZa0TZvgFk9SQhwpifGc2L4urerGeAG1cDWMuA1yO0OHc8NOIyIiIlIphT2h/A3Aw2Z2ETAKmAcU7+nB7v4k8CRA586dw1l2XUSkqml1Ipz2JLzxBxh0LpwzCBJTwk5Vpdw79EdmLV33q+2J8ba1cLSlSLR9cSkjNTEoMpXevk2b+K0FqF8KUZ1ITjiTOQlxrFo3izoFw2g7Zxidl73M33iZTbXaU9TiZLx1TxLqtCIpPo64uBgbOhgtn/4L1i2BcwdBXAzNISYiIiJSjqJZ3JoHlF4zPi+ybSt3n0/Qcwszqw6c7u4rzWwe0G27Yz+JYtaoufnmm2nQoAFXXnklAHfccQcJCQmMHDmSFStWUFRUxF133UXv3lryW0QqkXanw+aN8Pbl8NqFcNaLkJAUdqoqo//vu2DG1iJWcqRwVT4FpdpwwMHA7bBiNvzwLkk/vEvSF/fAF/dATotgMvrWvaBeB636tytLpsJXj0On8yH3gLDTiIiIiFRa0SxujQWam1ljgqLW2cA2/e3NLAdY7u4lwC0EKycCDAP+aWZbZivuHtm/94beDAsn7tNT/Erd9tDj3l026dOnD9dee+3W4tarr77KsGHDuPrqq6lRowZLly7l4IMPplevXrE3Qa6IxLaO5war7b3/J3jzEjj9GYgPu0Nw1dAgq4IMBc3Mh0P/GNxWL4Af3wsmpP/8QfjsfshoGBS62vSCvC7qmVSaOwy9KVid8pjbw04jIiIiUqlF7VOIu282s6sIClXxwLPuPtnM7gTGuftggt5Z95iZEwxLvDJy7HIz+wdBgQzgzi2Ty1c2nTp1YvHixcyfP58lS5aQmZlJ3bp1ue666xg1ahRxcXHMmzePRYsWUbdu3bDjioj8NgdeDJsLYdhfICEFTnlMBYyqqkY96HJJcFu/HKYOCQpdY5+CLx+B6nWg1UlBj678w4MJ7GOJe1Ds3bACClcGPzes/PXjLffXLYWF38MJ/4LqtUKNLiIiIlLZRfUrdncfAgzZbtttpe6/Dry+k2Of5ZeeXPtuNz2sounMM8/k9ddfZ+HChfTp04eXX36ZJUuWMH78eBITE8nPz6ewsDC0fCIi++SQK6FoPXx8VzD31skPaihaVZeWFQy163R+MGH6jBEwZTB89wqMexZSakLLE4MeXU2OqlhzthUX7bootat9xZt2/rwWD6k1g3NPzYTqteHQq+HAP0T7jERERERinsaPlIM+ffpwySWXsHTpUj799FNeffVVateuTWJiIiNHjuTnn38OO6KIyL7pemPQa+Wz+yEhFU64RwUuCaTUCOZoa3d68N/IzJHww2CY+j58NwCSqkPz44Lhi827Q3L6vr9mSQlsXL2HvahWbrtv025WLE6usW2RqnarX+6nRn6WfrzlfnK6/p8QERERiRIVt8pB27ZtWbNmDbm5udSrV4/zzjuPnj170r59ezp37kyrVq3Cjigisu+O/ltQvPjyUUhKg2Nu2/0xUrUkpgarbbY6MeghNfuzoEfXj+/D5LcgPhmaHh0Uulr2gITk396LasOKoLDlJTvPkZC6beGpZgOot99OilSl7qdkaF45ERERkQpI79DKycSJv0xmn5OTw5gxY3bYbu3a3XxjLCJSUZnB8f/8pQdXWnYwZFFkR+ITg0JW06PhpPth7tfBHF0/DIZpQ3d//JZhflsKT2k5kN1s5z2nSretSMMgRURERGSfqbglIiJlxwxOegCSq0OLE8JOI5VFXDw0OiS4HX83LJgAMz6CuIQdD/VLzQyGM2qYn4iIiIig4paIiJS1uDjoflfYKcqMmZ0A/Jdg5d+n3f3e7fYnAy8ABwDLgD7uPru8c8YMM6jfKbiJiIiIiOyBmF+v3d3DjlAuqsp5ioiUJzOLBx4BegBtgHPMrM12zS4GVrh7M+D/gH+Vb0oRERERkaotpotbKSkpLFu2LOYLP+7OsmXLSEnRHCIiImWsCzDD3We5+yZgENB7uza9gf6R+68Dx5hpvJyIiIiISHmJ6WGJeXl5FBQUsGTJkrCjRF1KSgp5eXlhxxARiTW5wNxSjwuAg3bWxt03m9kqIBtYWi4JRURERESquJgubiUmJtK4ceOwY4iIiGBm/YB+AA0bNgw5jYiIiIhI7IjpYYkiIiL7aB7QoNTjvMi2HbYxswQgg2Bi+W24+5Pu3tndO9eqVStKcUVEREREqh4Vt0RERHZuLNDczBqbWRJwNjB4uzaDgQsj988APvZYn+xRRERERKQCielhiSIiIvsiMofWVcAwIB541t0nm9mdwDh3Hww8A7xoZjOA5QQFMBERERERKScWK18um9kS4Od9fJocYn8CYJ1jbIj1c4z18wOd455q5O4xN4ZP16w9FuvnGOvnBzrHWBDr5we6XkmUldF1v6KpCn8bKrtY/B3t9G9tzBS3yoKZjXP3zmHniCadY2yI9XOM9fMDnaPsu6rw7xvr5xjr5wc6x1gQ6+cHVeMcRcqa/r+p+Kra70hzbomIiIiIiIiISKWl4paIiIiIiIiIiFRaKm5t68mwA5QDnWNsiPVzjPXzA52j7Luq8O8b6+cY6+cHOsdYEOvnB1XjHEXKmv6/qfiq1O9Ic26JiIiIiIiIiEilpZ5bIiIiIiIiIiJSaam4JSIiIiIiIiIilZaKWxFmdoKZTTWzGWZ2c9h5ypqZPWtmi81sUthZosHMGpjZSDObYmaTzeyasDOVNTNLMbOvzey7yDn+PexM0WJm8Wb2rZm9F3aWaDCz2WY20cwmmNm4sPOUNTOraWavm9mPZvaDmR0SdqZYEuvXK9A1KxZUlWuWrleVn65ZItFjZhZ2Bqk6NOcWwRsTYBpwHFAAjAXOcfcpoQYrQ2bWFVgLvODu7cLOU9bMrB5Qz92/MbN0YDxwSoz9Dg2o5u5rzSwR+By4xt2/DDlamTOzPwGdgRrufnLYecqamc0GOrv70rCzRIOZ9Qc+c/enzSwJSHP3lSHHiglV4XoFumbFgqpyzdL1qvLTNUukbJlZY2AlsNnd15hZnLuXhBxLtmNmSe6+KewcZUk9twJdgBnuPivyCx4E9A45U5ly91HA8rBzRIu7L3D3byL31wA/ALnhpipbHlgbeZgYucVcddrM8oCTgKfDziK/nZllAF2BZwDcfZM+JJSpmL9ega5ZsaAqXLN0var8dM0SKVtmdjLwIXAv8IGZNVFhq+Ixs5OAv5lZ07CzlCUVtwK5wNxSjwuIsTeZVYmZ5QOdgK9CjlLmIsMfJgCLgRHuHnPnCDwI/BmI5QuhA8PNbLyZ9Qs7TBlrDCwBnosM1XnazKqFHSqG6HoVY3TNqtQeRNeryk7XLJEyYIG6wK3A7939UmAI8L6ZHRBpo9pDBWBmHQm+HD0aODmWClz6D0xiiplVB94ArnX31WHnKWvuXuzuHYE8oIuZxdRwnci3PYvdfXzYWaLscHffH+gBXBkZghUrEoD9gcfcvROwDojJeaFE9pWuWZWXrlcxQ9cskTIQ6a27EJgEFEW23Q08AQwws3x3L9EcXBVCHHAGcCXB37/TShe4KvPvSMWtwDygQanHeZFtUolE5vR4A3jZ3d8MO080RbrMjwROCDlKWTsM6BWZ42MQcLSZvRRupLLn7vMiPxcDbxEMNYsVBUBBqR4arxNcOKVs6HoVI3TNqvR0vYoNumaJlIFIz60kYClwxJbt7v4g8DLwtJmluSb8rggmAqPdfQLwX6AtcHqpAldSWMH2lYpbgbFAczNrHPmf8mxgcMiZ5DeIVJifAX5w9wfCzhMNZlbLzGpG7qcSTCj9Y6ihypi73+Luee6eT/D/4cfufn7IscqUmVWLTCBNZOhDd4JvuWJC5Fu7uWbWMrLpGCBmJsmuAHS9igG6ZlV+ul7FBl2zRMpGpOfWJoI5CM8ws+tK9QC6C5gVXjopzd2LIvN9Epn/82GCAtdRZnYn8GZkAaNKJyHsABWBu282s6uAYUA88Ky7Tw45Vpkys4FANyDHzAqA2939mXBTlanDgL7AxMj8HgB/cfch4UUqc/WA/pE/NnHAq+4ek0uPx7g6wFuR630CMMDdPwg3Upn7I/BypPgyC/hdyHliRlW4XoGuWTFC16zKrypcr0DXLJEyYWbx7j7DzC4EngdSzewrgl7mhwOpwPoQI8oOuPs4M7sJGA5kAL3dvTjkWHvF1DNQRERERERERPaEmdmWIYZmVn3L6rhmFheZW6spcD5QH2gOXOPuE8NLXDXt7Pe0g3ZHAO8Dh1TmL01V3BIRERERERGR3dquYPJ7IBN4FCh0d4/04Co2s4RIj/MasbhoSkW3u9/Tdm1bAkXuXqmHj6q4JSIiIiIiIiJ7zMyuAC4GznT3WaWKWVtX29ME8uHb2e8p7FzRoAnlRURERERERGSnShetzCwL6AVcACyNzLP1uJmd6KWElbUq29PfU1j5oknFLRERERERERHZoe2GuOW6+3JgJPAu8DjQAZgGXGBmyeElrdqq+u9JqyWKiIiIyP+3d3+hlpV1GMe/T5PBgBBSUFLEERICnZKmwooINSkIQRtrzPyDCIJIOBBhF11keBFCJGo3FkiQJHghRIQWU0llfww1HQlMZAhiJAdKFExt5ulirUO7cdQz4Lj23uv7gc1Z+92bxbv5wXo5z17790qSdFQLgclXgI+MOzd/G/gL8Pu2/0hyAXAm4B1bE5l7ney5JU0kySFgcdeQO9t+63U69wbwk7anvx7nkyTNm2uWJM3b2JT8CuCCtgeTvBU43PbZJNcw9HW63F0RpzXnOnnnljSd59ueMfUkJEnaAtcsSZq3k4C7gB1JPgx8GtiX5DbgLcClbR+bcoICZlwne25JSybJ/iQ3Jnk0yR+TvHcc30jyiySPJNmb5D3j+DuS3J3kz+PjY+OptiX5XpLHkvwsyfbJPpQkaS25ZknS+llsSr5gH8PP2b4J/B24BTgMHGz7nXUNTJaZdfp/hlvSdLYneXjhsXvhtWfa7gBuBW4ax24BftD2/cAdwM3j+M3AfW0/AHwQ2LxgnQp8t+1pwL+AXcf100iS1plrliTNwBFNya9J8vUk17e9F7gU+GzbOxgCk7MwU5iEdXo5e25JE0nyXNsTjzK+Hzi77ZNJTgCeavu2JAeBk9u+NI4faPv2JE8D7277wsI5NoCftz11fH4dcELbG96AjyZJWjOuWZI0D5uhSZJrgc8BVwH3Ab9tu2t8z2XAdcAX1vlOoGVmnV5u7dM7aUX1FY6PxQsLx4ewx54k6fhwzZKkFZfk40nOHQOTdwI7gfOB84BfAycnuXd8+6MMdwatfWCybKzTKzPckpbT7oW/vxuP7wcuGo+/xHDxAtgLXA2QZNu4I4YkSW8U1yxJWn0bwG1Jzmn7FLAH2AHsavt5hmv6uUlub/tQ2/2TzXTeNrBOR+W3YtJ0tid5eOH5PW2/Nh6flOQRhm+yvziOfRm4PclXgacZtngFuJbhAnclw7fdVwMHjvfkJUmz4polSWsoyU5gG/BT4EXgpiR72u5N8m+GnfZOBD4KfAP40WSTnTHr9NrsuSUtmbF/yYfaHpx6LpIkvRrXLElaXUk+A9zAsNnH/W2fSHIJQ5+mPcCDDJuFBPgEQ4/Fv0403dmyTltjuCUtGf9RkCStCtcsSVpNST4JfB+4uO0DR7y2GZxcztC36X3As3P6iduysE5b588SpSXTdmPqOUiStBWuWZK0snYCt7Z9IMmb2/5ncwe+tj9M8iLwY+CStr+adqqzZp22yHBLkiRJkqQZ2AxGgFOAZ8bhQwDjOElOB+5h2AH3b1PMc+6s07Fzt0RJkiRJkmZgMxgB7gbOTLKzbZO8KclmPnA2cErbu9o+Oc1M5806HTvDLUmSJEmS5uUPwG+A3WNwcrjt4SQXAZcB/5x2ehpZpy2yobwkSZIkSTOT5F3AlcA5wJ+A54ELgQvb7ptybvof67Q1hluSJEmSJM1Qku0MTcs/BRwAftn28WlnpSNZp9dmuCVJkiRJkqSVZc8tSZIkSZIkrSzDLUmSJEmSJK0swy1JkiRJkiStLMMtSZIkSZIkrSzDLUmSJEmSJK0swy1JkiRJkiStLMMtSZIkSZIkrSzDLUmSJEmSJK2s/wIf6hC+qHn3KAAAAABJRU5ErkJggg==",
      "text/plain": [
       "<Figure size 1296x288 with 3 Axes>"
      ]
     },
     "metadata": {
      "needs_background": "light"
     },
     "output_type": "display_data"
    }
   ],
   "source": [
    "experiment_mlp = Experiment(\n",
    "    experiment_name = \"MLP_autolog_exp\",\n",
    "    model_name = \"MLP_basic_1_layer\",\n",
    "    model = create_model_mlp(),\n",
    "    dataset = (X_train, y_train, X_val, y_val),\n",
    "    hyperparameters = {\n",
    "        \"epochs\": 20,\n",
    "        \n",
    "        },\n",
    "        metrics = [\"accuracy\"], n_splits = 5)\n",
    "\n",
    "registrar_experiment(experiment_mlp)"
   ]
  },
  {
   "cell_type": "code",
   "execution_count": 29,
   "metadata": {},
   "outputs": [
    {
     "name": "stdout",
     "output_type": "stream",
     "text": [
      "[0. 1.]\n",
      "[340 332]\n"
     ]
    }
   ],
   "source": [
    "# count values in list y_train y y_val\n",
    "y_train\n",
    "\n",
    "unique_values, counts = np.unique(y_train, return_counts=True)\n",
    "\n",
    "print(unique_values)\n",
    "print(counts)"
   ]
  },
  {
   "cell_type": "code",
<<<<<<< HEAD
   "execution_count": 17,
   "metadata": {},
   "outputs": [
    {
     "data": {
      "text/plain": [
       "22620"
      ]
     },
     "execution_count": 17,
     "metadata": {},
     "output_type": "execute_result"
=======
   "execution_count": 30,
   "metadata": {},
   "outputs": [
    {
     "name": "stdout",
     "output_type": "stream",
     "text": [
      "[0. 1.]\n",
      "[40 44]\n"
     ]
>>>>>>> 05257b63
    }
   ],
   "source": [
    "unique_values, counts = np.unique(y_val, return_counts=True)\n",
    "\n",
    "print(unique_values)\n",
    "print(counts)"
   ]
  }
 ],
 "metadata": {
  "kernelspec": {
   "display_name": "gpu_base",
   "language": "python",
   "name": "python3"
  },
  "language_info": {
   "codemirror_mode": {
    "name": "ipython",
    "version": 3
   },
   "file_extension": ".py",
   "mimetype": "text/x-python",
   "name": "python",
   "nbconvert_exporter": "python",
   "pygments_lexer": "ipython3",
   "version": "3.10.0"
  },
  "orig_nbformat": 4
 },
 "nbformat": 4,
 "nbformat_minor": 2
}<|MERGE_RESOLUTION|>--- conflicted
+++ resolved
@@ -161,11 +161,7 @@
   },
   {
    "cell_type": "code",
-<<<<<<< HEAD
-   "execution_count": 5,
-=======
    "execution_count": 31,
->>>>>>> 05257b63
    "metadata": {},
    "outputs": [
     {
@@ -222,26 +218,6 @@
   },
   {
    "cell_type": "code",
-<<<<<<< HEAD
-   "execution_count": 6,
-   "metadata": {},
-   "outputs": [
-    {
-     "name": "stderr",
-     "output_type": "stream",
-     "text": [
-      "2023-03-29 19:23:46.322759: I tensorflow/core/grappler/optimizers/custom_graph_optimizer_registry.cc:114] Plugin optimizer for device_type GPU is enabled.\n",
-      "2023-03-29 19:23:51.329031: I tensorflow/core/grappler/optimizers/custom_graph_optimizer_registry.cc:114] Plugin optimizer for device_type GPU is enabled.\n",
-      "2023-03-29 19:23:51.363020: I tensorflow/core/common_runtime/pluggable_device/pluggable_device_factory.cc:306] Could not identify NUMA node of platform GPU ID 0, defaulting to 0. Your kernel may not have been built with NUMA support.\n",
-      "2023-03-29 19:23:51.363106: I tensorflow/core/common_runtime/pluggable_device/pluggable_device_factory.cc:272] Created TensorFlow device (/job:localhost/replica:0/task:0/device:GPU:0 with 10171 MB memory) -> physical PluggableDevice (device: 0, name: DML, pci bus id: <undefined>)\n",
-      "2023-03-29 19:23:54.562414: I tensorflow/core/grappler/optimizers/custom_graph_optimizer_registry.cc:114] Plugin optimizer for device_type GPU is enabled.\n",
-      "2023-03-29 19:24:00.767381: I tensorflow/core/grappler/optimizers/custom_graph_optimizer_registry.cc:114] Plugin optimizer for device_type GPU is enabled.\n",
-      "2023-03-29 19:24:01.566329: I tensorflow/core/grappler/optimizers/custom_graph_optimizer_registry.cc:114] Plugin optimizer for device_type GPU is enabled.\n",
-      "2023-03-29 19:24:01.594196: I tensorflow/core/common_runtime/pluggable_device/pluggable_device_factory.cc:306] Could not identify NUMA node of platform GPU ID 0, defaulting to 0. Your kernel may not have been built with NUMA support.\n",
-      "2023-03-29 19:24:01.594260: I tensorflow/core/common_runtime/pluggable_device/pluggable_device_factory.cc:272] Created TensorFlow device (/job:localhost/replica:0/task:0/device:GPU:0 with 10171 MB memory) -> physical PluggableDevice (device: 0, name: DML, pci bus id: <undefined>)\n",
-      "2023-03-29 19:24:05.600419: I tensorflow/core/grappler/optimizers/custom_graph_optimizer_registry.cc:114] Plugin optimizer for device_type GPU is enabled.\n"
-     ]
-=======
    "execution_count": 32,
    "metadata": {},
    "outputs": [
@@ -254,7 +230,6 @@
      "execution_count": 32,
      "metadata": {},
      "output_type": "execute_result"
->>>>>>> 05257b63
     }
    ],
    "source": [
@@ -271,11 +246,7 @@
   },
   {
    "cell_type": "code",
-<<<<<<< HEAD
-   "execution_count": 7,
-=======
    "execution_count": 10,
->>>>>>> 05257b63
    "metadata": {},
    "outputs": [],
    "source": [
@@ -384,57 +355,10 @@
     "                ax[2].text(j, i, format(cm[i, j], 'd'), horizontalalignment=\"center\", color=\"white\" if cm[i, j] > thresh else \"black\")\n",
     "            plt.tight_layout()\n",
     "\n",
-<<<<<<< HEAD
-    "experiment_2 = Experiment(\n",
-    "    experiment_name = \"CNN_autolog\",\n",
-    "    model_name = \"CNN_basic_1_layer\",\n",
-    "    model = create_model_cnn_basic_1_layer(),\n",
-    "    dataset = (X_train, y_train, X_val, y_val),\n",
-    "    hyperparameters = {\n",
-    "        \"epochs\": 17,\n",
-    "        \"filters\": 128,\n",
-    "        \"kernel_size\": 3,\n",
-    "        \"pool_size\": 2,\n",
-    "        \"dropout\": 0.1,\n",
-    "        \"dense_size\": 16,\n",
-    "        \"loss\": \"binary_crossentropy\",\n",
-    "        \"optimizer\": \"adam\",\n",
-    "        \n",
-    "    },metrics = [\"accuracy\"],\n",
-    ")"
-   ]
-  },
-  {
-   "cell_type": "code",
-   "execution_count": 8,
-   "metadata": {},
-   "outputs": [
-    {
-     "name": "stderr",
-     "output_type": "stream",
-     "text": [
-      "2023-03-29 19:24:12.701402: I tensorflow/core/grappler/optimizers/custom_graph_optimizer_registry.cc:114] Plugin optimizer for device_type GPU is enabled.\n",
-      "2023-03-29 19:24:13.658487: I tensorflow/core/grappler/optimizers/custom_graph_optimizer_registry.cc:114] Plugin optimizer for device_type GPU is enabled.\n",
-      "2023-03-29 19:24:13.685964: I tensorflow/core/common_runtime/pluggable_device/pluggable_device_factory.cc:306] Could not identify NUMA node of platform GPU ID 0, defaulting to 0. Your kernel may not have been built with NUMA support.\n",
-      "2023-03-29 19:24:13.686046: I tensorflow/core/common_runtime/pluggable_device/pluggable_device_factory.cc:272] Created TensorFlow device (/job:localhost/replica:0/task:0/device:GPU:0 with 10171 MB memory) -> physical PluggableDevice (device: 0, name: DML, pci bus id: <undefined>)\n",
-      "2023-03-29 19:24:19.766869: I tensorflow/core/grappler/optimizers/custom_graph_optimizer_registry.cc:114] Plugin optimizer for device_type GPU is enabled.\n",
-      "2023-03-29 19:24:26.190886: I tensorflow/core/grappler/optimizers/custom_graph_optimizer_registry.cc:114] Plugin optimizer for device_type GPU is enabled.\n",
-      "2023-03-29 19:24:27.096796: I tensorflow/core/grappler/optimizers/custom_graph_optimizer_registry.cc:114] Plugin optimizer for device_type GPU is enabled.\n",
-      "2023-03-29 19:24:27.139554: I tensorflow/core/common_runtime/pluggable_device/pluggable_device_factory.cc:306] Could not identify NUMA node of platform GPU ID 0, defaulting to 0. Your kernel may not have been built with NUMA support.\n",
-      "2023-03-29 19:24:27.139679: I tensorflow/core/common_runtime/pluggable_device/pluggable_device_factory.cc:272] Created TensorFlow device (/job:localhost/replica:0/task:0/device:GPU:0 with 10171 MB memory) -> physical PluggableDevice (device: 0, name: DML, pci bus id: <undefined>)\n",
-      "2023-03-29 19:24:32.773701: I tensorflow/core/grappler/optimizers/custom_graph_optimizer_registry.cc:114] Plugin optimizer for device_type GPU is enabled.\n"
-     ]
-    }
-   ],
-   "source": [
-    "%%capture\n",
-    "experiments = [experiment_1, experiment_2]\n",
-=======
     "        # Save the plots to a file\n",
     "        plt.tight_layout()\n",
     "        plt.savefig(artifact_path)\n",
     "        return artifact_path\n",
->>>>>>> 05257b63
     "\n",
     "            \n",
     "    # def log_artifacts(self):\n",
@@ -444,68 +368,12 @@
   },
   {
    "cell_type": "code",
-<<<<<<< HEAD
-   "execution_count": 9,
-=======
    "execution_count": 22,
->>>>>>> 05257b63
    "metadata": {},
    "outputs": [],
    "source": [
     "import mlflow\n",
     "\n",
-<<<<<<< HEAD
-    "from tensorflow.keras.models import Sequential\n",
-    "from tensorflow.keras.layers import Dense, Dropout, Flatten, Conv2D, MaxPooling2D,LSTM, Conv1D, Activation, MaxPooling1D\n",
-    "from tensorflow.keras.optimizers import Adam\n",
-    "from sklearn.metrics import confusion_matrix\n",
-    "from tensorflow.keras.metrics import AUC\n",
-    "import keras\n",
-    "\n",
-    "from sklearn.model_selection import KFold\n",
-    "\n",
-    "from sz_utils import data_handler\n",
-    "import matplotlib.pyplot as plt\n",
-    "import numpy as np\n",
-    "import pandas as pd\n",
-    "# check if gpu is available\n",
-    "import tensorflow as tf\n",
-    "tf.config.list_physical_devices('GPU')"
-   ]
-  },
-  {
-   "cell_type": "code",
-   "execution_count": 10,
-   "metadata": {},
-   "outputs": [],
-   "source": [
-    "%%capture\n",
-    "# collect the data\n",
-    "preictal, interictal = data_handler.make_patient_windows(\"chb01\")\n",
-    "\n",
-    "# make the labels\n",
-    "X = np.concatenate((preictal, interictal), axis=0)\n",
-    "y = np.concatenate((np.ones((preictal.shape[0], 1)), np.zeros((interictal.shape[0], 1))), axis=0)\n",
-    "\n",
-    "# Shuffle the data\n",
-    "shuffle_indices = np.random.permutation(np.arange(X.shape[0]))\n",
-    "X = X[shuffle_indices]\n",
-    "y = y[shuffle_indices]\n",
-    "\n",
-    "# Split the data into train and test\n",
-    "train_size = int(X.shape[0] * 0.8)\n",
-    "X_train = X[:train_size]\n",
-    "y_train = y[:train_size]\n",
-    "X_test = X[train_size:]\n",
-    "y_test = y[train_size:]\n",
-    "\n",
-    "# Split test data into validation and test\n",
-    "val_size = int(X_test.shape[0] * 0.5)\n",
-    "X_val = X_test[:val_size]\n",
-    "y_val = y_test[:val_size]\n",
-    "X_test = X_test[val_size:]\n",
-    "y_test = y_test[val_size:]"
-=======
     "def registrar_experiment(experiment: Experiment):\n",
     "    with mlflow.start_run(nested=True):\n",
     "        experiment.set_experiment()\n",
@@ -520,84 +388,17 @@
     "        # print(graph_path)\n",
     "        mlflow.log_artifact(graph_path, artifact_path='Artifacts')\n",
     "        # experiment.log_artifacts()\n"
->>>>>>> 05257b63
-   ]
-  },
-  {
-   "cell_type": "code",
-<<<<<<< HEAD
-   "execution_count": 11,
-   "metadata": {},
-   "outputs": [],
-   "source": [
-    "num_classes = 2 \n",
-    "input_shape_dataset = (X_train.shape[1], X_train.shape[2])\n",
-    "input_shape_dataset\n",
-    "\n",
-    "def create_model_cnn_basic_1_layer(\n",
-    "    input_shape_dataset: tuple = input_shape_dataset,\n",
-    "    num_classes: int = num_classes,\n",
-    "    debug: bool = False,\n",
-    "    filters: int = 256,\n",
-    "    kernel_size: int = 3,\n",
-    "    pool_size: int = 2,\n",
-    "    dropout: float = 0.1,\n",
-    "    dense_size: int = 64,\n",
-    "    loss: str = \"binary_crossentropy\",\n",
-    "    optimizer: str = \"adam\",\n",
-    "    metrics: list = [\"accuracy\"],\n",
-    "\n",
-    ") -> tf.keras.Model:\n",
-    "\n",
-    "    \"\"\"This function creates a basic convolutional neural network model with 2 convolutional layers, 2 dense layers and a softmax layer\n",
-    "\n",
-    "    :param input_shape_dataset: shape of the input data\n",
-    "    :type input_shape_dataset: tuple\n",
-    "    :param num_classes: number of classes\n",
-    "    :type num_classes: int\n",
-    "    :return: return a model\n",
-    "    :rtype: tf.keras.Model\n",
-    "    \"\"\"\n",
-    "\n",
-    "    if debug:\n",
-    "        print(\"------------model summary---------------\")\n",
-    "        print(\"input_shape_dataset\", input_shape_dataset)\n",
-    "        print(\"num_classes\", num_classes)\n",
-    "\n",
-    "    input_shape_dataset: tuple\n",
-    "    \n",
-    "    model = Sequential()\n",
-    "\n",
-    "    model.add(Conv1D(filters, kernel_size, input_shape=(input_shape_dataset)))\n",
-    "    model.add(Activation('relu'))\n",
-    "    model.add(MaxPooling1D(pool_size=pool_size))\n",
-    "    model.add(Flatten())\n",
-    "    model.add(Dense(dense_size))\n",
-    "    model.add(Dropout(dropout))\n",
-    "\n",
-    "    model.add(Dense(1))\n",
-    "    model.add(Activation('sigmoid'))\n",
-    "\n",
-    "    model.compile(loss=loss, optimizer=optimizer, metrics=metrics)\n",
-    "\n",
-    "    return model"
-   ]
-  },
-  {
-   "cell_type": "code",
-   "execution_count": 12,
-=======
+   ]
+  },
+  {
+   "cell_type": "code",
    "execution_count": 15,
->>>>>>> 05257b63
    "metadata": {},
    "outputs": [
     {
      "name": "stderr",
      "output_type": "stream",
      "text": [
-<<<<<<< HEAD
-      "2023/03/29 19:25:16 INFO mlflow.utils.autologging_utils: Created MLflow autologging run with ID '1475518e7886440c9716229eb7d33116', which will track hyperparameters, performance metrics, model artifacts, and lineage information for the current tensorflow workflow\n"
-=======
       "WARNING:root:Malformed experiment 'models'. Detailed error Yaml file 'C:\\Users\\crist\\Documents\\tesis\\SeizurePrediction\\src\\notebooks\\mlruns\\models\\meta.yaml' does not exist.\n",
       "Traceback (most recent call last):\n",
       "  File \"C:\\Users\\crist\\AppData\\Roaming\\Python\\Python39\\site-packages\\mlflow\\store\\tracking\\file_store.py\", line 279, in search_experiments\n",
@@ -611,62 +412,28 @@
       "  File \"C:\\Users\\crist\\AppData\\Roaming\\Python\\Python39\\site-packages\\mlflow\\utils\\file_utils.py\", line 182, in read_yaml\n",
       "    raise MissingConfigException(\"Yaml file '%s' does not exist.\" % file_path)\n",
       "mlflow.exceptions.MissingConfigException: Yaml file 'C:\\Users\\crist\\Documents\\tesis\\SeizurePrediction\\src\\notebooks\\mlruns\\models\\meta.yaml' does not exist.\n"
->>>>>>> 05257b63
-     ]
-    },
-    {
-     "name": "stdout",
-     "output_type": "stream",
-     "text": [
-<<<<<<< HEAD
-      "------------------------------------------------------------------------\n",
-      "Training for fold 1 ...\n"
-     ]
-    },
-    {
-     "name": "stderr",
-     "output_type": "stream",
-     "text": [
-      "2023-03-29 19:25:17.423315: I tensorflow/core/grappler/optimizers/custom_graph_optimizer_registry.cc:114] Plugin optimizer for device_type GPU is enabled.\n",
-      "2023-03-29 19:25:22.612340: I tensorflow/core/grappler/optimizers/custom_graph_optimizer_registry.cc:114] Plugin optimizer for device_type GPU is enabled.\n"
-     ]
-    },
-    {
-     "name": "stdout",
-     "output_type": "stream",
-     "text": [
-      "1/1 [==============================] - 1s 511ms/step\n"
-=======
+     ]
+    },
+    {
+     "name": "stdout",
+     "output_type": "stream",
+     "text": [
       "Training fold 1/5\n",
       "Epoch 1/10\n",
       " 4/17 [======>.......................] - ETA: 0s - loss: 3622.6479 - accuracy: 0.5000"
->>>>>>> 05257b63
-     ]
-    },
-    {
-     "name": "stderr",
-     "output_type": "stream",
-     "text": [
-<<<<<<< HEAD
-      "2023/03/29 19:25:28 WARNING mlflow.utils.environment: Encountered an unexpected error while inferring pip requirements (model URI: /tmp/tmpwhws0164/model, flavor: tensorflow), fall back to return ['tensorflow==2.10.0']. Set logging level to DEBUG to see the full traceback.\n",
-      "2023-03-29 19:25:29.158503: I tensorflow/core/grappler/optimizers/custom_graph_optimizer_registry.cc:114] Plugin optimizer for device_type GPU is enabled.\n",
-      "2023-03-29 19:25:29.194532: I tensorflow/core/common_runtime/pluggable_device/pluggable_device_factory.cc:306] Could not identify NUMA node of platform GPU ID 0, defaulting to 0. Your kernel may not have been built with NUMA support.\n",
-      "2023-03-29 19:25:29.194673: I tensorflow/core/common_runtime/pluggable_device/pluggable_device_factory.cc:272] Created TensorFlow device (/job:localhost/replica:0/task:0/device:GPU:0 with 10171 MB memory) -> physical PluggableDevice (device: 0, name: DML, pci bus id: <undefined>)\n",
-      "2023/03/29 19:25:29 INFO mlflow.utils.autologging_utils: Created MLflow autologging run with ID '9a01b01bfebe4775ba07b26942318dcb', which will track hyperparameters, performance metrics, model artifacts, and lineage information for the current tensorflow workflow\n"
-=======
+     ]
+    },
+    {
+     "name": "stderr",
+     "output_type": "stream",
+     "text": [
       "WARNING:tensorflow:Callback method `on_train_batch_end` is slow compared to the batch time (batch time: 0.0224s vs `on_train_batch_end` time: 0.0383s). Check your callbacks.\n"
->>>>>>> 05257b63
-     ]
-    },
-    {
-     "name": "stdout",
-     "output_type": "stream",
-     "text": [
-<<<<<<< HEAD
-      "Score for fold 1: loss of 0.11172610521316528; accuracy of 98.21428656578064%\n",
-      "------------------------------------------------------------------------\n",
-      "Training for fold 2 ...\n"
-=======
+     ]
+    },
+    {
+     "name": "stdout",
+     "output_type": "stream",
+     "text": [
       "17/17 [==============================] - 1s 41ms/step - loss: 1565.4106 - accuracy: 0.5345 - val_loss: 420.4722 - val_accuracy: 0.5556\n",
       "Epoch 2/10\n",
       "17/17 [==============================] - 0s 20ms/step - loss: 62.9979 - accuracy: 0.8883 - val_loss: 64.5065 - val_accuracy: 0.8593\n",
@@ -687,109 +454,37 @@
       "Epoch 10/10\n",
       "17/17 [==============================] - 0s 20ms/step - loss: 0.0000e+00 - accuracy: 1.0000 - val_loss: 1.4096 - val_accuracy: 0.9926\n",
       "1/1 [==============================] - 0s 66ms/step\n"
->>>>>>> 05257b63
-     ]
-    },
-    {
-     "name": "stderr",
-     "output_type": "stream",
-     "text": [
-<<<<<<< HEAD
-      "2023-03-29 19:25:29.794975: I tensorflow/core/grappler/optimizers/custom_graph_optimizer_registry.cc:114] Plugin optimizer for device_type GPU is enabled.\n"
-=======
+     ]
+    },
+    {
+     "name": "stderr",
+     "output_type": "stream",
+     "text": [
       "2023/04/02 19:04:09 WARNING mlflow.utils.autologging_utils: MLflow autologging encountered a warning: \"C:\\Users\\crist\\AppData\\Roaming\\Python\\Python39\\site-packages\\mlflow\\tensorflow\\__init__.py:189: UserWarning: The pyfunc inference behavior of Keras models logged with signatures differs from the behavior of Keras models logged without signatures. Specifically, when a signature is present, passing a Pandas DataFrame as input to the pyfunc `predict()` API produces an `ndarray` (for single-output models) or a dictionary of `str -> ndarray`: (for multi-output models). In contrast, when a signature is *not* present, `predict()` produces a Pandas DataFrame output in response to a Pandas DataFrame input.\"\n",
       "WARNING:absl:Found untraced functions such as _jit_compiled_convolution_op while saving (showing 1 of 1). These functions will not be directly callable after loading.\n",
       "INFO:tensorflow:Assets written to: C:\\Users\\crist\\AppData\\Local\\Temp\\tmpxlr41vjy\\model\\data\\model\\assets\n"
->>>>>>> 05257b63
-     ]
-    },
-    {
-     "name": "stdout",
-     "output_type": "stream",
-     "text": [
-<<<<<<< HEAD
-      "1/1 [==============================] - 0s 64ms/step\n"
-     ]
-    },
-    {
-     "name": "stderr",
-     "output_type": "stream",
-     "text": [
-      "2023-03-29 19:25:32.560999: I tensorflow/core/grappler/optimizers/custom_graph_optimizer_registry.cc:114] Plugin optimizer for device_type GPU is enabled.\n",
-      "2023/03/29 19:25:37 WARNING mlflow.utils.environment: Encountered an unexpected error while inferring pip requirements (model URI: /tmp/tmp17rkwd45/model, flavor: tensorflow), fall back to return ['tensorflow==2.10.0']. Set logging level to DEBUG to see the full traceback.\n",
-      "2023-03-29 19:25:37.394789: I tensorflow/core/grappler/optimizers/custom_graph_optimizer_registry.cc:114] Plugin optimizer for device_type GPU is enabled.\n",
-      "2023-03-29 19:25:37.431962: I tensorflow/core/common_runtime/pluggable_device/pluggable_device_factory.cc:306] Could not identify NUMA node of platform GPU ID 0, defaulting to 0. Your kernel may not have been built with NUMA support.\n",
-      "2023-03-29 19:25:37.432050: I tensorflow/core/common_runtime/pluggable_device/pluggable_device_factory.cc:272] Created TensorFlow device (/job:localhost/replica:0/task:0/device:GPU:0 with 10171 MB memory) -> physical PluggableDevice (device: 0, name: DML, pci bus id: <undefined>)\n",
-      "2023/03/29 19:25:37 INFO mlflow.utils.autologging_utils: Created MLflow autologging run with ID '1a7ddc010fff412b8eadbf4e7ac0caf8', which will track hyperparameters, performance metrics, model artifacts, and lineage information for the current tensorflow workflow\n"
-     ]
-    },
-    {
-     "name": "stdout",
-     "output_type": "stream",
-     "text": [
-      "Score for fold 2: loss of 0.6943904161453247; accuracy of 44.64285671710968%\n",
-      "------------------------------------------------------------------------\n",
-      "Training for fold 3 ...\n"
-=======
+     ]
+    },
+    {
+     "name": "stdout",
+     "output_type": "stream",
+     "text": [
       "Training fold 2/5\n",
       "Epoch 1/10\n",
       " 5/17 [=======>......................] - ETA: 0s - loss: 0.0000e+00 - accuracy: 1.0000"
->>>>>>> 05257b63
-     ]
-    },
-    {
-     "name": "stderr",
-     "output_type": "stream",
-     "text": [
-<<<<<<< HEAD
-      "2023-03-29 19:25:37.955999: I tensorflow/core/grappler/optimizers/custom_graph_optimizer_registry.cc:114] Plugin optimizer for device_type GPU is enabled.\n"
-=======
+     ]
+    },
+    {
+     "name": "stderr",
+     "output_type": "stream",
+     "text": [
       "WARNING:tensorflow:Callback method `on_train_batch_end` is slow compared to the batch time (batch time: 0.0074s vs `on_train_batch_end` time: 0.0160s). Check your callbacks.\n"
->>>>>>> 05257b63
-     ]
-    },
-    {
-     "name": "stdout",
-     "output_type": "stream",
-     "text": [
-<<<<<<< HEAD
-      "1/1 [==============================] - 0s 64ms/step\n"
-     ]
-    },
-    {
-     "name": "stderr",
-     "output_type": "stream",
-     "text": [
-      "2023-03-29 19:25:40.720879: I tensorflow/core/grappler/optimizers/custom_graph_optimizer_registry.cc:114] Plugin optimizer for device_type GPU is enabled.\n",
-      "2023/03/29 19:25:45 WARNING mlflow.utils.environment: Encountered an unexpected error while inferring pip requirements (model URI: /tmp/tmpi2y2f2z8/model, flavor: tensorflow), fall back to return ['tensorflow==2.10.0']. Set logging level to DEBUG to see the full traceback.\n",
-      "2023-03-29 19:25:46.043422: I tensorflow/core/grappler/optimizers/custom_graph_optimizer_registry.cc:114] Plugin optimizer for device_type GPU is enabled.\n",
-      "2023-03-29 19:25:46.077254: I tensorflow/core/common_runtime/pluggable_device/pluggable_device_factory.cc:306] Could not identify NUMA node of platform GPU ID 0, defaulting to 0. Your kernel may not have been built with NUMA support.\n",
-      "2023-03-29 19:25:46.077350: I tensorflow/core/common_runtime/pluggable_device/pluggable_device_factory.cc:272] Created TensorFlow device (/job:localhost/replica:0/task:0/device:GPU:0 with 10171 MB memory) -> physical PluggableDevice (device: 0, name: DML, pci bus id: <undefined>)\n",
-      "2023/03/29 19:25:46 INFO mlflow.utils.autologging_utils: Created MLflow autologging run with ID '51b8a9d5bb1f4b68aa5b50ab0c788352', which will track hyperparameters, performance metrics, model artifacts, and lineage information for the current tensorflow workflow\n"
-     ]
-    },
-    {
-     "name": "stdout",
-     "output_type": "stream",
-     "text": [
-      "Score for fold 3: loss of 0.38884949684143066; accuracy of 92.26190447807312%\n",
-      "------------------------------------------------------------------------\n",
-      "Training for fold 4 ...\n"
-     ]
-    },
-    {
-     "name": "stderr",
-     "output_type": "stream",
-     "text": [
-      "2023-03-29 19:25:46.644247: I tensorflow/core/grappler/optimizers/custom_graph_optimizer_registry.cc:114] Plugin optimizer for device_type GPU is enabled.\n"
-     ]
-    },
-    {
-     "name": "stdout",
-     "output_type": "stream",
-     "text": [
-      "1/1 [==============================] - 0s 64ms/step\n"
-=======
+     ]
+    },
+    {
+     "name": "stdout",
+     "output_type": "stream",
+     "text": [
       "17/17 [==============================] - 1s 29ms/step - loss: 0.5441 - accuracy: 0.9944 - val_loss: 0.0000e+00 - val_accuracy: 1.0000\n",
       "Epoch 2/10\n",
       "17/17 [==============================] - 0s 18ms/step - loss: 0.2911 - accuracy: 0.9981 - val_loss: 0.0000e+00 - val_accuracy: 1.0000\n",
@@ -802,133 +497,37 @@
       "Epoch 6/10\n",
       "17/17 [==============================] - 0s 19ms/step - loss: 0.2867 - accuracy: 0.9981 - val_loss: 0.0000e+00 - val_accuracy: 1.0000\n",
       "1/1 [==============================] - 0s 17ms/step\n"
->>>>>>> 05257b63
-     ]
-    },
-    {
-     "name": "stderr",
-     "output_type": "stream",
-     "text": [
-<<<<<<< HEAD
-      "2023-03-29 19:25:49.405485: I tensorflow/core/grappler/optimizers/custom_graph_optimizer_registry.cc:114] Plugin optimizer for device_type GPU is enabled.\n",
-      "2023/03/29 19:25:54 WARNING mlflow.utils.environment: Encountered an unexpected error while inferring pip requirements (model URI: /tmp/tmpukyyvrze/model, flavor: tensorflow), fall back to return ['tensorflow==2.10.0']. Set logging level to DEBUG to see the full traceback.\n",
-      "2023-03-29 19:25:54.276806: I tensorflow/core/grappler/optimizers/custom_graph_optimizer_registry.cc:114] Plugin optimizer for device_type GPU is enabled.\n",
-      "2023-03-29 19:25:54.310506: I tensorflow/core/common_runtime/pluggable_device/pluggable_device_factory.cc:306] Could not identify NUMA node of platform GPU ID 0, defaulting to 0. Your kernel may not have been built with NUMA support.\n",
-      "2023-03-29 19:25:54.310564: I tensorflow/core/common_runtime/pluggable_device/pluggable_device_factory.cc:272] Created TensorFlow device (/job:localhost/replica:0/task:0/device:GPU:0 with 10171 MB memory) -> physical PluggableDevice (device: 0, name: DML, pci bus id: <undefined>)\n",
-      "2023/03/29 19:25:54 INFO mlflow.utils.autologging_utils: Created MLflow autologging run with ID '5bcb8fff354242b6be9b1bef8cdf9d58', which will track hyperparameters, performance metrics, model artifacts, and lineage information for the current tensorflow workflow\n"
-=======
+     ]
+    },
+    {
+     "name": "stderr",
+     "output_type": "stream",
+     "text": [
       "2023/04/02 19:04:20 WARNING mlflow.utils.autologging_utils: MLflow autologging encountered a warning: \"C:\\Users\\crist\\AppData\\Roaming\\Python\\Python39\\site-packages\\mlflow\\tensorflow\\__init__.py:189: UserWarning: The pyfunc inference behavior of Keras models logged with signatures differs from the behavior of Keras models logged without signatures. Specifically, when a signature is present, passing a Pandas DataFrame as input to the pyfunc `predict()` API produces an `ndarray` (for single-output models) or a dictionary of `str -> ndarray`: (for multi-output models). In contrast, when a signature is *not* present, `predict()` produces a Pandas DataFrame output in response to a Pandas DataFrame input.\"\n",
       "WARNING:absl:Found untraced functions such as _jit_compiled_convolution_op while saving (showing 1 of 1). These functions will not be directly callable after loading.\n",
       "INFO:tensorflow:Assets written to: C:\\Users\\crist\\AppData\\Local\\Temp\\tmpfcnli4ji\\model\\data\\model\\assets\n"
->>>>>>> 05257b63
-     ]
-    },
-    {
-     "name": "stdout",
-     "output_type": "stream",
-     "text": [
-<<<<<<< HEAD
-      "Score for fold 4: loss of 0.25302520394325256; accuracy of 95.23809552192688%\n",
-      "------------------------------------------------------------------------\n",
-      "Training for fold 5 ...\n"
-=======
+     ]
+    },
+    {
+     "name": "stdout",
+     "output_type": "stream",
+     "text": [
       "Training fold 3/5\n",
       "Epoch 1/10\n",
       " 5/17 [=======>......................] - ETA: 0s - loss: 0.0000e+00 - accuracy: 1.0000"
->>>>>>> 05257b63
-     ]
-    },
-    {
-     "name": "stderr",
-     "output_type": "stream",
-     "text": [
-<<<<<<< HEAD
-      "2023-03-29 19:25:54.984944: I tensorflow/core/grappler/optimizers/custom_graph_optimizer_registry.cc:114] Plugin optimizer for device_type GPU is enabled.\n"
-=======
+     ]
+    },
+    {
+     "name": "stderr",
+     "output_type": "stream",
+     "text": [
       "WARNING:tensorflow:Callback method `on_train_batch_end` is slow compared to the batch time (batch time: 0.0071s vs `on_train_batch_end` time: 0.0078s). Check your callbacks.\n"
->>>>>>> 05257b63
-     ]
-    },
-    {
-     "name": "stdout",
-     "output_type": "stream",
-     "text": [
-<<<<<<< HEAD
-      "1/1 [==============================] - 0s 67ms/step\n"
-     ]
-    },
-    {
-     "name": "stderr",
-     "output_type": "stream",
-     "text": [
-      "2023-03-29 19:25:57.803636: I tensorflow/core/grappler/optimizers/custom_graph_optimizer_registry.cc:114] Plugin optimizer for device_type GPU is enabled.\n",
-      "2023/03/29 19:26:02 WARNING mlflow.utils.environment: Encountered an unexpected error while inferring pip requirements (model URI: /tmp/tmpoho55mx6/model, flavor: tensorflow), fall back to return ['tensorflow==2.10.0']. Set logging level to DEBUG to see the full traceback.\n"
-     ]
-    },
-    {
-     "name": "stdout",
-     "output_type": "stream",
-     "text": [
-      "Score for fold 5: loss of 0.6940484046936035; accuracy of 41.66666865348816%\n"
-     ]
-    },
-    {
-     "name": "stderr",
-     "output_type": "stream",
-     "text": [
-      "2023-03-29 19:26:03.127543: I tensorflow/core/grappler/optimizers/custom_graph_optimizer_registry.cc:114] Plugin optimizer for device_type GPU is enabled.\n",
-      "2023-03-29 19:26:03.168825: I tensorflow/core/common_runtime/pluggable_device/pluggable_device_factory.cc:306] Could not identify NUMA node of platform GPU ID 0, defaulting to 0. Your kernel may not have been built with NUMA support.\n",
-      "2023-03-29 19:26:03.169023: I tensorflow/core/common_runtime/pluggable_device/pluggable_device_factory.cc:272] Created TensorFlow device (/job:localhost/replica:0/task:0/device:GPU:0 with 10171 MB memory) -> physical PluggableDevice (device: 0, name: DML, pci bus id: <undefined>)\n"
-     ]
-    }
-   ],
-   "source": [
-    "num_folds = 5\n",
-    "fold_no = 1\n",
-    "# Define per-fold score containers <-- these are new\n",
-    "acc_per_fold = []\n",
-    "loss_per_fold = []\n",
-    "\n",
-    "inputs = X\n",
-    "targets = y\n",
-    "\n",
-    "kfold = KFold(n_splits=num_folds, shuffle=True)\n",
-    "\n",
-    "for train, test in kfold.split(inputs, targets):\n",
-    "    # create model\n",
-    "    model = Sequential()\n",
-    "    model.add(Conv1D(filters=32, kernel_size=3, activation='relu', input_shape=(inputs.shape[1], inputs.shape[2])))\n",
-    "    model.add(Conv1D(filters=32, kernel_size=3, activation='relu'))\n",
-    "    model.add(Dropout(0.5))\n",
-    "    model.add(MaxPooling1D(pool_size=2))\n",
-    "    model.add(Flatten())\n",
-    "    model.add(Dense(100, activation='relu'))\n",
-    "    model.add(Dense(1, activation='sigmoid'))\n",
-    "    # Compile model\n",
-    "    model.compile(loss='binary_crossentropy', optimizer='adam', metrics=['accuracy'])\n",
-    "     # Generate a print\n",
-    "    print('------------------------------------------------------------------------')\n",
-    "    print(f'Training for fold {fold_no} ...')\n",
-    "    # Fit the model\n",
-    "    model.fit(inputs[train], targets[train], epochs=10, verbose=0)\n",
-    "    # evaluate the model\n",
-    "    # Generate generalization metrics\n",
-    "    scores = model.evaluate(inputs[test], targets[test], verbose=0)\n",
-    "    print(f'Score for fold {fold_no}: {model.metrics_names[0]} of {scores[0]}; {model.metrics_names[1]} of {scores[1]*100}%')\n",
-    "    acc_per_fold.append(scores[1] * 100)\n",
-    "    loss_per_fold.append(scores[0])\n",
-    "\n",
-    "    # Increase fold number\n",
-    "    fold_no = fold_no + 1\n",
-    "\n"
-   ]
-  },
-  {
-   "cell_type": "code",
-   "execution_count": 13,
-   "metadata": {},
-   "outputs": [
-=======
+     ]
+    },
+    {
+     "name": "stdout",
+     "output_type": "stream",
+     "text": [
       "17/17 [==============================] - 0s 26ms/step - loss: 8.6919e-36 - accuracy: 1.0000 - val_loss: 0.0000e+00 - val_accuracy: 1.0000\n",
       "Epoch 2/10\n",
       "17/17 [==============================] - 0s 20ms/step - loss: 0.0220 - accuracy: 0.9981 - val_loss: 0.0000e+00 - val_accuracy: 1.0000\n",
@@ -1045,7 +644,6 @@
       "3/3 [==============================] - 0s 5ms/step\n"
      ]
     },
->>>>>>> 05257b63
     {
      "data": {
       "image/png": "iVBORw0KGgoAAAANSUhEUgAABQgAAAEYCAYAAAAQ+RvmAAAAOXRFWHRTb2Z0d2FyZQBNYXRwbG90bGliIHZlcnNpb24zLjUuMywgaHR0cHM6Ly9tYXRwbG90bGliLm9yZy/NK7nSAAAACXBIWXMAAAsTAAALEwEAmpwYAABSV0lEQVR4nO3deZyVdd3/8deHYWDYd9lhUFFERBRURMu9cMUsQ0vF+zb9VVpa2Z1tZpZ3lt0tllZappRLai5kmKbiUuACigqIgAayyiK7DOv398c56IADjDpnrpk5r+fjcR5zneu6zjXvcz3Q7zmfua7vJ1JKSJIkSZIkSSpOjbIOIEmSJEmSJCk7FgglSZIkSZKkImaBUJIkSZIkSSpiFgglSZIkSZKkImaBUJIkSZIkSSpiFgglSZIkSZKkImaBUJIkSZIkSSpiFgilWhIRj0fE8ohomnUWSZLer4iYHRHHZp1DkiRJNc8CoVQLIqIc+AiQgFNq8fc2rq3fJUmSJEmS6icLhFLtOAd4GrgZGLV1ZUT0jIh7ImJJRCyLiF9X2nZ+RLwSEasjYlpEHJhfnyJiz0r73RwRP8wvHxkR8yLiGxGxCPhjRLSLiAfyv2N5frlHpde3j4g/RsSC/Pb78uunRMTJlfYrjYilEXFAoU6SJKl+iYimEfGL/BiyIL/cNL+tY37MWRERb0XEUxHRKL/tGxExPz/GvRoRx2T7TiRJkoqbBUKpdpwD3Jp/fDwiOkdECfAAMAcoB7oDdwBExOnAFfnXtSZ31eGyav6uLkB7oDdwAbn/zv+Yf94LWAf8utL+fwKaA/sCuwE/z68fDZxVab8TgIUppReqmUOS1PB9GxgKDAL2Bw4GvpPf9jVgHtAJ6Ax8C0gRsTdwEXBQSqkV8HFgdq2mliRJ0ja8/VAqsIg4nFxx7s6U0tKIeA34DLkrCrsBX08pbcrv/q/8z88BP0kpPZd/Put9/MotwPdSSuvzz9cBf62U5ypgXH65K3A80CGltDy/yxP5n38GvhsRrVNKq4CzyRUTJUna6rPAl1JKiwEi4vvA74DvAhuBrkDvlNIs4Kn8PpuBpkD/iFiSUpqdRXBJkiS9yysIpcIbBTycUlqaf35bfl1PYE6l4mBlPYHXPuDvW5JSqtj6JCKaR8TvImJORKwCngTa5q9g7Am8Vak4+I6U0gLg38AnI6ItuULirR8wkySpYepG7kr4rebk1wFcQ+4PXA9HxOsRcRlAvlh4Cbkr5RdHxB0R0Q1JkiRlxgKhVEAR0Qz4NHBERCzKzwv4FXK3Yb0J9NpBI5G5wB47OOzb5G4J3qrLdtvTds+/BuwNHJJSag18dGu8/O9pny8AVuUWcrcZnw5MSCnN38F+kqTitIDcVfJb9cqvI6W0OqX0tZTS7uSmyvjq1rkGU0q3pZS2XmGfgB/XbmxJkiRVZoFQKqxTgc1Af3LzMw0C9iF3m9WpwELg6ohoERFlEXFY/nW/By6NiMGRs2dEbP0CNhn4TESURMRw4IhdZGhF7jbjFRHRHvje1g0ppYXAg8D1+WYmpRHx0UqvvQ84ELiY3JyEkqTiVpofr8oiogy4HfhORHSKiI7A5eSmqCAiTsqPXwGsJDcebomIvSPi6HwzkwpyY9SWbN6OJEmSwAKhVGijgD+mlN5IKS3a+iDXJORM4GRgT+ANchO5jwRIKd0FXEXuduTV5Ap17fPHvDj/uhXk5n66bxcZfgE0A5aSm/fwH9ttP5vcPFHTgcXkbvsin2Pr/IV9gHuq/7YlSQ3UWHIFva2PMmAi8BLwMvA88MP8vn2BR4A1wATg+pTSOHLzD15NblxaRK5B1jdr7y1IkiRpe5HS9ncjStK7IuJyYK+U0lm73FmSJEmSJNU7djGWtEP5W5LPI3eVoSRJkiRJaoC8xVhSlSLifHJNTB5MKT2ZdR5JkqRiFhE3RcTiiJiyg+0REddGxKyIeCkiDqztjJKk+stbjCVJkiSpjss3klsDjE4pDahi+wnAl4ATgEOAX6aUDqndlJKk+sorCCVJkiSpjsvf0fHWTnYZQa54mFJKTwNtI6Jr7aSTJNV3RTEHYceOHVN5eXnWMSRJNWTSpElLU0qdss7xQTgmSVLDUofGpO7kpofZal5+3cLtd4yIC4ALAFq0aDG4X79+tRJQklR4H3RcKooCYXl5ORMnTsw6hiSphkTEnKwzfFCOSZLUsNTHMSmldANwA8CQIUOS45IkNRwfdFzyFmNJkiRJqv/mAz0rPe+RXydJ0i5ZIJQkSZKk+m8McE6+m/FQYGVK6T23F0uSVJWiuMVYkiRJkuqziLgdOBLoGBHzgO8BpQAppd8CY8l1MJ4FvA38VzZJJUn1kQVCSZIytnHjRubNm0dFRUXWUQqurKyMHj16UFpamnUUSapXUkpn7mJ7Ai6spTiSpAbGAqEkSTsQETcBJwGLU0oDqtgewC/JXbHxNnBuSun59/t75s2bR6tWrSgvLyd3yIYppcSyZcuYN28effr0yTqOJEmSpLyCzkEYETdFxOKImLKD7RER10bErIh4KSIOrLRtVETMzD9GVVo/OCJezr/m2mjI36QkSVm7GRi+k+3HA33zjwuA33yQX1JRUUGHDh0adHEQICLo0KFDUVwpKUmSJNUnhW5ScjMf4ItVRLQnN6fGIcDBwPciol3+Nb8Bzq/0up0dX5KkDyyl9CTw1k52GQGMTjlPA20jousH+V0NvTi4VbG8T0mSJKk+KegtximlJyOifCe7vPPFCng6IrZ+sToS+GdK6S2AiPgnMDwiHgda57+EERGjgVOBBwv2JoDXRl9EqxWvFPJXqB6LCNo0K6VJiU3BpWrpsh8cf3XWKWpKd2Bupefz8uu26RoZEReQ+0MYvXr1qrVwkqQdm7pgJQtXVHBs/85ZR5EkKXNZz0G4oy9WO1s/r4r171GTX8YmvL6MPbes/VDHUMPWKILubZvRtU0Zjbw6RtJ2Uko3ADcADBkyJGUcp0orVqzgtttu44tf/OL7et0JJ5zAbbfdRtu2bQsTTJIKYMuWxLfvncK85et4cs8ONG+S9dciSZKy1WBHwpr8Mnb0JTexJdXJ73OqA1at28S1j87kH1MX0XtTcy4/qT9H99vN2+ik4jAf6FnpeY/8unpnxYoVXH/99e8pEG7atInGjXf8cWHs2LGFjiZJNe4vE+cyee4Kfj5yf4uDkiSRfYFwR1+s5pO7zbjy+sfz63tUsX9BdWvbrNC/QvVZO/jt2YN5auYSvv+3aZx3y0SO3LsT3z2pP3t0apl1OkmFNQa4KCLuIDdv7sqU0sJdvKZOuuyyy3jttdcYNGgQpaWllJWV0a5dO6ZPn86MGTM49dRTmTt3LhUVFVx88cVccMEFAJSXlzNx4kTWrFnD8ccfz+GHH8748ePp3r07999/P82aOYZKqlveWruBH/9jOof0ac+pg6q8GUmSpKKTdYGwyi9WEfEQ8L+VGpN8DPhmSumtiFgVEUOBZ4BzgF9lklzazkf6duLBiz/C6Alz+MU/ZzD8F0/y34f14aKj96RVWWnW8SR9ABFxO7k/WHWMiHnkGmiVAqSUfguMBU4AZgFvA//1YX/n9/82lWkLVn3Yw2yjf7fWfO/kfXe6z9VXX82UKVOYPHkyjz/+OCeeeCJTpkyhT58+ANx00020b9+edevWcdBBB/HJT36SDh06bHOMmTNncvvtt3PjjTfy6U9/mr/+9a+cddZZNfpeJOnD+sk/prOmYhM/OHWAd3xIkpRX0ALhB/1ilS8E/gB4Ln+oK7c2LAG+SK47cjNyzUkK2qBEej9KSxpx3uF9OGX/blzz0HR+9+Tr3PPCfL55fD9OHdSdRo38ECrVJymlM3exPQEX1lKcWnXwwQe/UxwEuPbaa7n33nsBmDt3LjNnznxPgbBPnz4MGjQIgMGDBzN79uzaiitJ1fL8G8u547m5XPDR3dmrc6us40iSVGcUuovxB/5ilVK6CbipivUTgQE1ElAqkE6tmvKTT+3PZw7pzRVjpvLVO1/kz0/P4funDGC/Hm2yjiepDtvVlX61pUWLFu8sP/744zzyyCNMmDCB5s2bc+SRR1JRUfGe1zRt2vSd5ZKSEtatW1crWSWpOjZvSXz3vil0aV3Gxcf0zTqOJEl1SqOsA0gN2aCebbnnC8P46en788Zb6zjlun/xzXteYtma9VlHk6RttGrVitWrV1e5beXKlbRr147mzZszffp0nn766VpOJ0kf3p+fnsPUBav47kn9adE065mWJEmqWxwZpQJr1Cj41OAefGzfzvzq0Zn88d+zeeClhXz1uL04a2hvSkus00vKXocOHTjssMMYMGAAzZo1o3Pnzu9sGz58OL/97W/ZZ5992HvvvRk6dGiGSSXp/Vuyej0/ffhVPtK3Iyfs1yXrOJIk1TkWCKVa0rqslG+f2J+RB/Xi+3+byvf/No3bn32DK07el2F7dsw6niRx2223Vbm+adOmPPhg1VP+bp1nsGPHjkyZMuWd9ZdeemmN55OkD+pHY19h/cYtfP+UfW1MIklSFbx0Saple+7WktH/fTA3nD2YdRs385nfP8MX/jyJecvfzjqaJElSg/PM68u454X5XPDR3dm9U8us40iSVCdZIJQyEBF8bN8u/PMrR/C14/Zi3KuLOeb/nuAXj8ygYuPmrONJkiQ1CBs3b+G790+he9tmXHjUnlnHkSSpzrJAKGWorLSELx3Tl8e+diTH9e/MLx6ZyTH/9wQPvryQXJNvSZIkfVA3/3s2M95cwxWn7EuzJiVZx5Ekqc6yQCjVAd3aNuPXnzmQOy4YSquyxnzh1uc56w/PMOPNqjuKSpIkaecWrazgF4/M4Jh+u3Fc/867foEkSUXMAqFUhwzdvQMPfOlwrhyxL1Pmr+L4Xz7F9/82lZXrNmYdTZIkqV75wd+nsWlL4opT9s06iiRJdZ4FQqmOaVzSiHMOLWfcpUdyxkE9uXn8bI7+6eP85bk32LLF244lSZJ25V8zl/L3lxZy4VF70rN986zjSJJU51kglOqo9i2acNUn9uNvFx3O7p1a8I2/vsyp1/+bSXOWZx1NkmjZ0k6gkuqm9Zs2c/n9Uyjv0JwLPrp71nEkSaoXLBBKddyA7m248/8dyi/PGMSbqyr45G/G89U7J7N4VUXW0SRJkuqc3z/1H15fupbvjxhAWamNSSRJqo7GWQeQtGsRwYhB3Tl2n85cN24Wv3/qPzw89U2+fMyenDusD00aW+uX9OFcdtll9OzZkwsvvBCAK664gsaNGzNu3DiWL1/Oxo0b+eEPf8iIESMyTipJOzb3rbf51WMzOX5AF47Yq1PWcSRJqjcsEEr1SIumjfmf4f349JCe/OCBafzv2Onc8excLj+5P0fuvVvW8STVhAcvg0Uv1+wxu+wHx1+9011GjhzJJZdc8k6B8M477+Shhx7iy1/+Mq1bt2bp0qUMHTqUU045hYio2XySVEOufGAajSL47kn9s44iSVK94mVHUj1U3rEFfzj3IP547kEk4Nw/PsfnbpnInGVrs44mqZ464IADWLx4MQsWLODFF1+kXbt2dOnShW9961sMHDiQY489lvnz5/Pmm29mHVWSqvTY9Df557Q3+fIxfenWtlnWcSRJqle8glCqx47qtxuH7dmRm/79H3716EyO+9mTnP/RPnzxyD1p0dT/vKV6aRdX+hXS6aefzt13382iRYsYOXIkt956K0uWLGHSpEmUlpZSXl5ORYXzn0qqeyo2buZ7Y6ay524t+e/D+mQdR5KkescrCKV6rknjRnz+iD147NIjOWlgV64b9xrH/N8T3D95PimlrONJqkdGjhzJHXfcwd13383pp5/OypUr2W233SgtLWXcuHHMmTMn64iSVKXrH3+NuW+t4wcjBjg3syRJH4Cjp9RAdG5dxs9GDuKvXziUjq2acPEdkxn5u6eZtmBV1tEk1RP77rsvq1evpnv37nTt2pXPfvazTJw4kf3224/Ro0fTr1+/rCNK0nvMXrqW3z7xGiMGdePQPTpkHUeSpHrJexClBmZw7/bcf+Hh3DlxLtc89Con/eopPnNIL7523N60a9Ek63iS6riXX363QUrHjh2ZMGFClfutWbOmtiJJ0g6llPjemKk0LWnEt0/YJ+s4kiTVW15BKDVAJY2CMw/uxbivHck5h5Zz+7NzOfKnj/OnCbPZvMXbjiVJUsPw0NRFPDFjCV85bi92a12WdRxJkuotC4RSA9ameSlXnLIvf//y4fTv2prv3j+Vk371L555fVnW0SRJkj6Utes3ceXfprFP19acc2jvrONIklSvWSCUikC/Lq257fxDuP6zB7Jq3UZG3vA0X7r9BRauXJd1NEl5xdJUqFjep6TCu/axmSxYWcEPT92XxiV+rZEk6cNwJJWKRERwwn5deeSrR/DlY/ry0NRFHP3TJ7hu3CwqNm7OOp5U1MrKyli2bFmDL56llFi2bBllZd4GKOnDmfnmav7w1H84fXAPBvdun3UcSZLqPZuUSEWmWZMSvnrcXpw+uAdX/f0VrnnoVf7y3Fy+e1J/jt1nNyIi64hS0enRowfz5s1jyZIlWUcpuLKyMnr06JF1DEn1WEqJ794/hRZNG3PZ8XZXlySpJlgglIpUz/bN+e3Zg/nXzKVc8bepnD96Ih/dqxOXn9SfPXdrmXU8qaiUlpbSp0+frGNIUr0w5sUFPP36W/zw1AF0aNk06ziSJDUI3mIsFbnD+3bkwYs/wndP6s8Lc5Yz/BdP8r9jX2F1xcaso0mSJG1jVcVGfvj3VxjYow1nHtwr6ziSJDUYFgglUVrSiPMO78O4rx/JJw/swY1Pvc5RP32CuyfNY8uWhj0nmiRJqj9+/s8ZLF2znh+eOoCSRsU3LUpEDI+IVyNiVkRcVsX2XhExLiJeiIiXIuKELHJKkuofC4SS3tGxZVN+/KmB3PfFw+jRrhmX3vUip/1mPC/OXZF1NEmSVOSmLVjFLeNn85mDezGwR9us49S6iCgBrgOOB/oDZ0ZE/+12+w5wZ0rpAOAM4PraTSlJqq8sEEp6j/17tuWeLwzjp6fvz7zl6zj1+n/zjbtfYuma9VlHkyRJRWjLllxjkrbNm/D1j++ddZysHAzMSim9nlLaANwBjNhunwS0zi+3ARbUYj5JUj1mgVBSlRo1Cj41uAePXXoEnzu8D399fh5H/fRx/vCv/7Bx85as40mSpCJy9/PzmDRnOZcd34+2zZtkHScr3YG5lZ7Py6+r7ArgrIiYB4wFvlTVgSLigoiYGBETlyxZUoiskqR6xgKhpJ1qXVbKt0/szz8u+SiDerblBw9M44RfPsW/Zi7NOpokSSoCK97ewNUPTmdw73Z86sAeWcep684Ebk4p9QBOAP4UEe/5zpdSuiGlNCSlNKRTp061HlKSVPdYIJRULXvu1pLR/30wN54zhPWbtnDWH57h83+axNy33s46mlQwTgYvSdm75qFXWfH2Bn4wYgCNirAxSSXzgZ6VnvfIr6vsPOBOgJTSBKAM6Fgr6SRJ9ZoFQknVFhEc178zD3/lo1z6sb14YsYSjv3ZE/zsnzNYt2Fz1vGkGuVk8JKUvRfnruC2Z99g1LBy+ndrvesXNGzPAX0jok9ENCE37ozZbp83gGMAImIfcgVC7yGWJO2SBUJJ71tZaQkXHd2XR792BMf178y1j87k2J89wdiXF5JSyjqeVFOcDF6SMrQ535ikY8umfOW4vbKOk7mU0ibgIuAh4BVyf6CaGhFXRsQp+d2+BpwfES8CtwPnJj+cSZKqoXHWASTVX93aNuPXnzmQs4Yu44oxU/nirc9z6O4dOHSPDllHqzNKGgWnD+7Bbq3Lso6i96+qyeAP2W6fK4CHI+JLQAvg2KoOFBEXABcA9OrVq8aDSlJDdPuzb/DSvJX88oxBtC4rzTpOnZBSGkuu+UjldZdXWp4GHFbbuSRJ9V9BC4QRMRz4JVAC/D6ldPV223sDNwGdgLeAs1JK8/LbfgycmN/1Bymlv+TXHwNcQ+7qxzXk/io2q5DvQ9LODd29Aw986XBuf/YNfvbPGUx4fVnWkeqUN5a9zY8/NTDrGCqMrZPB/19EHEpuMvgBKaVtWn2nlG4AbgAYMmSIV3JI0i4sW7Oeax56lUN378Ap+3fLOo4kSQ1ewQqEleZuOo7cVRfPRcSY/F+1tvopMDqldEtEHA38CDg7Ik4EDgQGAU2BxyPiwZTSKuA3wIiU0isR8UVy8z+dW6j3Ial6Gpc04uxDyzlraG+2WP54x3fue5l7np/PZcf3o12LJlnH0ftT3cngh0NuMviI2DoZ/OJaSShJDdTVD05n7fpNXDliXyKKujGJJEm1opBzEFZn7qb+wGP55XGVtvcHnkwpbUoprQVeIv8FDOd7kuq0iKCkkY+tj1HDylm/aQt/mTh31ydPdY2TwUtSBibOfou7Js3jvI/0oW/nVlnHkSSpKBSyQFjV3E3dt9vnReC0/PIngFYR0SG/fnhENI+IjsBRvHsVx+eAsRExDzgbuJoqRMQFETExIiYuWeJ3NUnZ6NelNYf0ac+fJsxhs5dW1itOBi9JtW/T5i18574pdG1TxpeP7pt1HEmSikbWXYwvBY6IiBeAI8jdurU5pfQwucl3x5P7wjUB2Jx/zVeAE1JKPYA/Aj+r6sAppRtSSkNSSkM6depU4LchSTt27rBy5q9YxyOvvJl1FL1PKaWxKaW9Ukp7pJSuyq+7PKU0Jr88LaV0WEpp/5TSoPz4JUn6gEZPmMP0Rau5/KT+tGhqP0VJkmpLIQuEu5y7KaW0IKV0WkrpAODb+XUr8j+vyn/ZOg4IYEZEdAL2Tyk9kz/EX4BhBXwPkvShHde/M93alHHL+NlZR5Ekqc5avKqCn/1zBh/dqxPDB3TJOo4kSUWlkAXCXc7dFBEdI2Jrhm+S62hMRJTkbzUmIgYCA4GHgeVAm4jYK/+a48jd9iVJdVbjkkacdWhvxr+2jBlvrs46jiRJddJVY19hw6YtfP8UG5NIklTbClYgrObcTUcCr0bEDKAzcFV+fSnwVERMA24Azso3LNkEnA/8NT/f09nA1wv1HiSpppxxUC+aNG7kVYSSJFVh/GtLuX/yAj5/xO706dgi6ziSJBWdgk7skVIaS24uwcrrLq+0fDdwdxWvqyDXybiqY94L3FuzSSWpsNq3aMKI/btxz/Pz+Z/h/WjTrDTrSJIk1QkbNm3h8vun0rN9M7541J5Zx5EkqShl3aREkorGqGHlrNu4mbsmzt31zpIkFYmb/v0fZi1ewxUn70tZaUnWcSRJKkoWCCWplgzo3oYhvdvxp6fnsGVLyjqOJEmZW7BiHb98ZCbH7tOZY/bpnHUcSZKKlgVCSapFo4aVM2fZ2zw+Y3HWUSRJytwPHphGIvG9k6ucXUiSJNUSC4SSVIuGD+hC59ZNuXn8nKyjSJKUqSdmLOHBKYu46Kg96dm+edZxJEkqahYIJakWlZY04rOH9ObJGUt4bcmarONIkpSJio2b+d79U9i9YwvO/+juWceRJKnoWSCUpFp25sG9aFLSiNHjZ2cdRZKkTNzw5OvMXvY23x+xL00b25hEkqSsWSCUpFrWqVVTThzYlbsnzWN1xcas40iSVKvmvvU2142bxYn7deUjfTtlHUeSJGGBUJIyMWpYOWs3bOavk+ZlHUWSpFp1xZiplDQKvnPSPllHkSRJeRYIJSkDg3q2Zf+ebRk9YQ5btqSs40iSVCv+Oe1NHp2+mEuO7UvXNs2yjiNJkvIsEEpSRs4d1pvXl67lqVlLs44iSVLBrduwmSvGTGWvzi35r8P6ZB1HkiRVYoFQkjJywn5d6diyCbfYrESSVASuGzeL+SvWceWIAZSW+DVEkqS6xJFZkjLStHEJnzm4F+NeXcycZWuzjiNJUsG8vmQNNzz5Op84oDtDd++QdRxJkrQdC4SSlKHPDu1NSQSjJ8zJOookSQWRUuJ7Y6bStHEjvnlCv6zjSJKkKlgglKQMdW5dxvABXbhz4lzWrt+UdRxJkmrc2JcX8dTMpXztY3uxW6uyrONIkqQqWCCUpIydO6yc1RWbuPeF+VlHkSSpRq1Zv4kfPDCN/l1bc9bQ3lnHkSRJO2CBUJIyNrh3O/bt1prRE2aTUso6jiRJNebaR2eyaFUFPzh1AI1tTCJJUp3lKC1JGYsIRg0rZ8aba5jw2rKs40iSVCNmvLmam/71H0YO6cng3u2yjiNJknbCAqEk1QGn7N+Nds1LuXn87KyjSJL0oaWU+M59U2hZ1phvHG9jEkmS6joLhJJUB5SVlnDmwb145JU3mbf87azjSJL0odw3eT7P/uct/ufj/WjfoknWcSRJ0i5YIJSkOuKsob2JCP709Jyso0iS9IGtXLeRq/4+nf17tuWMg3pmHUeSJFWDBUJJqiO6tW3Gx/p35i/PzaVi4+as40iS9IH8/J8zWLZ2PT8cMYBGjSLrOJIkqRosEEpSHTJqWDkr3t7I/ZPnZx1FkqT3bcr8lYyeMJuzDunNfj3aZB1HkiRVkwVCSapDDunTnn5dWnHz+DmklLKOI0lStW3Zkvju/VNo17wJl35s76zjSJKk98ECoSTVIRHBqGHlvLJwFc/NXp51HEmSqu2uSXN54Y0VfPOEfWjTvDTrOJIk6X2wQChJdcypg7rTplkpt4yfnXUUSZKqZfnaDVz94HQOKm/HJw/snnUcSZL0PlkglKQ6plmTEkYe1JN/TF3EwpXrso4jSdIu/eShV1lVsYkfnDqACBuTSJJU31gglKQ66OyhvdmSEn9+ek7WUSRJ2qnJc1dwx3NvcO6wcvp1aZ11nAYtIoZHxKsRMSsiLtvBPp+OiGkRMTUibqvtjJKk+skCoSTVQT3bN+eYfp25/dm5VGzcnHWcouUXMUnauc1bEt+572U6tWzKJcf2zTpOgxYRJcB1wPFAf+DMiOi/3T59gW8Ch6WU9gUuqe2ckqT6yQKhJNVR5w4r5621G3jgpYVZRylKfhGTpF277Zk5TJm/iu+c1J9WZTYmKbCDgVkppddTShuAO4AR2+1zPnBdSmk5QEppcS1nlCTVUxYIJamOOmzPDuy5W0tuGT+blFLWcYqRX8QkaSeWrlnPNQ+9yrA9OnDywK5ZxykG3YG5lZ7Py6+rbC9gr4j4d0Q8HRHDqzpQRFwQERMjYuKSJUsKFFeSVJ9YIJSkOioiGHVob16ev5Ln31iRdZxi5BcxSdqJH42dzrqNm7lyhI1J6pDGQF/gSOBM4MaIaLv9TimlG1JKQ1JKQzp16lS7CSVJddIuC4QRcXJEWEiUpAycdmAPWjVtzC3jZ2cdRVXzi5ikovTc7Lf46/Pz+NxHdmfP3VpmHadYzAd6VnreI7+usnnAmJTSxpTSf4AZ5MYpSZJ2qjqFv5HAzIj4SUT0K3QgSdK7WjRtzKeG9GDsywtZvKoi6zjFxi9iklSFTZu38N37ptC9bTO+dPSeWccpJs8BfSOiT0Q0Ac4Axmy3z33k/mhFRHQkd6X767WYUZJUT+2yQJhSOgs4AHgNuDkiJuRvlWpV8HSSJM45tJxNWxK3PvNG1lGKjV/EJKkKN4+fzfRFq/nuSf1p3qRx1nGKRkppE3AR8BDwCnBnSmlqRFwZEafkd3sIWBYR04BxwNdTSsuySSxJqk+qdetwSmkVcDe5Cdq7Ap8Ano+IL+3sdRExPCJejYhZEXFZFdt7R8SjEfFSRDweET0qbftxREzJP0ZWWh8RcVVEzIiIVyLiy9V8r5JUL/Xp2IIj9+7Ebc++wYZNW7KOUzT8IiZJ7/Xmqgp+8chMjty7Ex/ft3PWcYpOSmlsSmmvlNIeKaWr8usuTymNyS+nlNJXU0r9U0r7pZTuyDaxJKm+qM4chKdExL3A40ApcHBK6Xhgf+BrO3ldCXAdcDzQHzgzIvpvt9tPgdEppYHAlcCP8q89ETgQGAQcAlwaEa3zrzmX3C1f/VJK+5ArWkpSgzZqWDlLVq/nwSkLs45SVPwiJknb+uHfX2HD5i18/5R9bUwiSVIDUp0rCD8J/Dz/xeealNJigJTS28B5O3ndwcCslNLrKaUN5Ap5I7bbpz/wWH55XKXt/YEnU0qbUkprgZeArZ0hvwBcmVLaks+xuBrvQZLqtSP6dqJPxxbcbLMSSVJG/j1rKX97cQFfOGIPendokXUcSZJUg6pTILwCeHbrk4hoFhHlACmlR3fyuu7A3ErP5+XXVfYicFp++RNAq4jokF8/PCKa5+d0Oop3J4rfAxgZERMj4sGIqHIy+Pw8iRMjYuKSJUuq8TYlqe5q1Cg4e2hvXnhjBS/NW5F1HElSkdmwaQuX3z+FXu2b84Uj98g6jiRJqmHVKRDeBVSe9Gpzfl1NuBQ4IiJeAI4g1x1yc0rpYWAsMB64HZiQ/70ATYGKlNIQ4EbgpqoOnFK6IaU0JKU0pFOnTjUUV5Ky86khPWjepMSrCCVJte73/3qd15as5fun7EtZaUnWcSRJUg2rToGwcf4WYQDyy02q8br5vHvVH0CP/Lp3pJQWpJROSykdAHw7v25F/udVKaVBKaXjgABm5F82D7gnv3wvMLAaWSSp3mtdVsqnBvfggRcXsnTN+qzjSJKKxPwV6/jVo7P4WP/OHNVvt6zjSJKkAqhOgXBJpW6NRMQIYGk1Xvcc0Dci+kREE+AMYEzlHSKiY0RszfBN8lcDRkRJ/lZjImIguSLgw/n97iN3yzHkrjqcgSQViXMOLWfD5i3c8ewbWUeRJBWJK/82lUTi8pO37zcoSZIaiuoUCD8PfCsi3oiIucA3gP+3qxellDYBFwEPAa8Ad6aUpkbElZUKjkcCr0bEDKAzcFV+fSnwVERMA24AzsofD+Bq4JMR8TK5rsefq8Z7kKQGYc/dWvKRvh3589NvsHHzll2/QJKkD2Hcq4t5aOqbfOnovvRo1zzrOJIkqUAa72qHlNJrwNCIaJl/vqa6B08pjSU3l2DldZdXWr4buLuK11WQ62Rc1TFXACdWN4MkNTSjDi3nc6Mn8vDUNzlxYNes40iSGqiKjZu5YsxU9ujUgvM/snvWcSRJUgHtskAIEBEnAvsCZREBQErpygLmkiTtwFH9dqNn+2bcMn62BcJqiogWwLqU0paI2AvoBzyYUtqYcTRJqrN++8RrzFn2Nrd97hCaNK7OjUeSJKm+2uVIHxG/BUYCXyLXLOR0oHeBc0mSdqCkUXDO0HKenf0W0xasyjpOffEkuT9ydSc3p+3ZwM2ZJpKkOmzOsrVc//hrnLx/N4bt2THrOJIkqcCq86fAYSmlc4DlKaXvA4cCexU2liRpZz49pCfNSku4ZfzsrKPUF5FSehs4Dbg+pXQ6uSvjJUnbSSlxxZipNClpxHdO3CfrOJIkqRZUp0BYkf/5dkR0AzYC3tMmSRlq07yUUw/ozn2T57N87Yas49QHERGHAp8F/p5fV5JhHkmqsx6e9ibjXl3CJcf2pXPrsqzjSJKkWlCdAuHfIqItcA3wPDAbuK2AmSRJ1TBqWG/Wb9rCXybOzTpKfXAJ8E3g3pTS1IjYHRiXbSRJqnve3rCJK/82jX5dWnHusPKs40iSpFqy0yYlEdEIeDTfOfivEfEAUJZSWlkb4SRJO9avS2uG7t6eP02Yw+cO70PjEieQ35GU0hPAE/DO2LY0pfTlbFNJUt3z68dmMX/FOu76/KGOK5IkFZGdjvoppS3AdZWer7c4KEl1x7nDypm/Yh2PvLI46yh1WkTcFhGt892MpwDTIuLrWeeSpLpk1uI13PjU63zywB4cVN4+6ziSJKkWVefPgo9GxCcjIgqeRpL0vhy7T2e6tSmzWcmu9U8prQJOBR4E+pDrZCxJIteY5HtjptCstIRvntAv6ziSJKmWVadA+P+Au4D1EbEqIlZHxKoC55IkVUPjkkacdWhvJry+jFcXrc46Tl1WGhGl5AqEY1JKG4GUbSRJqjseeGkh/561jK9/fG86tmyadRxJklTLdlkgTCm1Sik1Sik1SSm1zj9vXRvhJEm7dsZBvWjSuBG3TJiddZS67Hfkmmy1AJ6MiN6Af+ySJGDN+k388O/T2K97Gz5zSO+s40iSpAzstEkJQER8tKr1KaUnaz6OJOn9at+iCSP278a9z8/nGx/vR5vmpVlHqnNSStcC11ZaNScijsoqjyTVJb/45wwWr17P784eQkkjZxWSJKkY7bJACFSexL0MOBiYBBxdkESSpPdt1LBy7po0j7smzeVzH9k96zh1TkS0Ab4HbP2j1xPAlYCNtyQVtemLVvHH8bM546BeDOrZNus4kiQpI9W5xfjkSo/jgAHA8sJHkyRV14DubRjSux2jJ8xh8xan1qvCTcBq4NP5xyrgj5kmkqSMpZS4/L6ptC5rzP98fO+s40iSpAxVp0nJ9uYB+9R0EEnShzNqWDlvvPU2j7+6OOsoddEeKaXvpZRezz++D3ippaSids/z83l29ltcdnw/2rVoknUcSZKUoerMQfgr3u302AgYBDxfwEySpA9g+IAudG7dlJvHz+aYfTpnHaeuWRcRh6eU/gUQEYcB6zLOJEmZWbluIz968BUO7NWW0wf3zDqOJEnKWHXmIJxYaXkTcHtK6d8FyiNJ+oBKSxrx2UN687N/zuC1JWvYo1PLrCPVJZ8HRufnIoTcVBmjMswjSZn6v4df5a21G7jlvw+mkY1JJEkqetW5xfhu4M8ppVtSSrcCT0dE8wLnkiR9AGce3IsmJY0YPX521lHqlJTSiyml/YGBwMCU0gHYbEtSkZoyfyV/fnoO5xxazr7d2uz6BZIkqcGrToHwUaBZpefNgEcKE0eS9GF0atWUkwZ25e5J81hdsTHrOHVOSmlVSmlV/ulXMw0jSRnYsiXxnfum0L5FU776sb2yjiNJkuqI6hQIy1JKa7Y+yS97BaEk1VGjhpWzdsNm/jppXtZR6jrvqZNUdP4ycS6T567g2yf2o3VZadZxJElSHVGdAuHaiDhw65OIGIwTu0tSnbV/z7YM6tmW0RPmsGVL2vULipcnR1JReWvtBn78j+kc0qc9pw7qnnUcSZJUh1SnQHgJcFdEPBUR/wL+AlxU0FSSpA/l3GHlvL50LU/NWpp1lExFxOqIWFXFYzXQLet8klRbtmxJfOuel1lTsYkfnDqACC+iliRJ79plgTCl9BzQD/gCuS6Q+6SUJhU6mCTpgzthv650bNmUW4q8WUlKqVVKqXUVj1YppcZZ55Ok2vLzR2bwj6mLuOz4fuzVuVXWcSRJUh2zywJhRFwItEgpTUkpTQFaRsQXCx9NkvRBNWnciM8c0otxry5mzrK1WceRJGXo/snz+dVjs/j0kB6cd3ifrONIkqQ6qDq3GJ+fUlqx9UlKaTlwfsESSZJqxGcP6UVJBKMnzMk6iiQpI5PnruDrd7/EweXt+eGp+3lrsSRJqlJ1CoQlUemTRESUAE0KF0mSVBM6ty7j+P26cufEuaxdvynrOPVSRAyPiFcjYlZEXLaT/T4ZESkihtRmPknamYUr13H+6Ins1qopvznrQJo0rs5Hf0mSVIyq8ynhH8BfIuKYiDgGuB14sLCxJEk14dxhvVldsYl7X5ifdZR6J/8HseuA44H+wJkR0b+K/VoBFwPP1G5CSdqxtzds4vzRE1m3YTN/GHUQHVo2zTqSJEmqw6pTIPwG8Bi5BiWfB14GmhUylCSpZhzYqx0DurfmlvGzSSllHae+ORiYlVJ6PaW0AbgDGFHFfj8AfgxU1GY4SdqRLVsSl971IlMXrOLaMwexdxebkkiSpJ2rThfjLeSuiphN7svS0cArhY0lSaoJEcGoQ8uZuXgN419blnWc+qY7MLfS83n5de+IiAOBnimlv+/sQBFxQURMjIiJS5YsqfmkklTJLx6dydiXF/Gt4/fh6H6ds46jGuTUF5KkQtlhgTAi9oqI70XEdOBXwBsAKaWjUkq/rq2AkqQP5+T9u9G+RRNuHj876ygNSkQ0An4GfG1X+6aUbkgpDUkpDenUqVPhw0kqWmNeXMC1j87k9ME9+NxH7FjckDj1hSSpkHZ2BeF0clcLnpRSOjyl9Ctgc+3EkiTVlLLSEs44qCePvvImc996O+s49cl8oGel5z3y67ZqBQwAHo+I2cBQYIxXa0jKyuS5K/j6XS9yUHk7fviJAXYsbnic+kKSVDA7KxCeBiwExkXEjfkGJX7KkKR66KyhvYkI/vz0nKyj1CfPAX0jok9ENAHOAMZs3ZhSWplS6phSKk8plQNPA6eklCZmE1dSMVu0soILRk+kU6um/PaswTRtXJJ1JNU8p76QJBXMDguEKaX7UkpnAP2AccAlwG4R8ZuI+Fgt5ZMk1YBubZvxsf6dueO5uazb4MXg1ZFS2gRcBDxEbu7dO1NKUyPiyog4Jdt0kvSudRs2c/7oiaxdv8mOxUXMqS8kSR9GdZqUrE0p3ZZSOpnc7VUvkOtsLEmqR0YNK2fluo3cP3n+rncWACmlsSmlvVJKe6SUrsqvuzylNKaKfY/06kFJtW1rx+IpC1Zy7ZkH2LG4YXPqC0lSweyyQFhZSml5/q9NxxQqkCSpMA7p055+XVpx8/jZpJSyjiNJqgG/fHQmf395Id88vh/H7GPH4gbOqS8kSQXzvgqE71dEDI+IVyNiVkRcVsX23hHxaES8FBGPR0SPStt+HBFT8o+RVbz22ohYU8j8ktSQRASjhpUzfdFqnv3PW1nHkSR9SA+8tIBf5jsWn/+R3bOOowJz6gtJUiEVrEAYESXAdcDxQH/gzIjov91uPwVGp5QGAlcCP8q/9kTgQGAQcAhwaUS0rnTsIUC7QmWXpIbq1EHdadOslFsmzM46iiTpQ3hx7gq+dqcdi4uNU19IkgqlkFcQHgzMSim9nlLaANwBjNhun/7AY/nlcZW29weeTCltSimtBV4ChsM7hcdrgP8pYHZJapCaNSlh5EE9eWjqmyxYsS7rOJKkD2DRygrOHz2Rji2b8hs7FkuSpBpQyAJhd2Bupefz8usqexE4Lb/8CaBVRHTIrx8eEc0joiNwFO9OyHsRMCaltHBnvzwiLoiIiRExccmSJR/yrUhSw3H20N6klLj1mTlZR5EkvU/bdCw+dwgd7VgsSZJqQEHnIKyGS4EjIuIF4AhyXbg2p5QeBsYC44HbgQnA5ojoBpwO/GpXB843UxmSUhrSqVOngr0BSapverZvzjH7dOb2Z+dSsXFz1nEkSdWUUuLSu3Mdi395xgH069J61y+SJEmqhkIWCOfz7lV/AD3y696RUlqQUjotpXQA8O38uhX5n1ellAallI4DApgBHADsCcyKiNlA84iYVcD3IEkN0rnDynlr7QYeeGmnF2NLkuqQXz46k7+/tJBvDO/Hsf3tWCxJkmpOIQuEzwF9I6JPRDQBzgC2mTw3IjpGxNYM3wRuyq8vyd9qTEQMBAYCD6eU/p5S6pJSKk8plQNvp5T2LOB7kKQGadgeHei7W0tuGT+blFLWcSRJu/D3lxbyi0dmctqB3fl/H7VjsSRJqlkFKxCmlDaRmy/wIeAV4M6U0tSIuDIiTsnvdiTwakTMADoDV+XXlwJPRcQ04AbgrPzxJEk1ICI4Z1g5L89fyfNvrMg6jiRpJ16et5Kv3TWZIb3b8aPT9rNjsSRJqnGNC3nwlNJYcnMJVl53eaXlu4G7q3hdBblOxrs6fssaiClJRem0A7rzk39M55bxsxncu13WcSRJVXhzVQWfG/0cHVo05bdn27FYkiQVRtZNSiRJGWnRtDGnD+7J2JcXsnhVRdZxJEnb2dqxeHXFJn4/yo7FkiSpcCwQSlIRO+fQ3mxOiVufeSPrKJKkSlJKfP3uF3l5fq5j8T5d7VgsSZIKxwKhJBWx8o4tOHKvTtz27Bts2LQl6ziSpLxrH53FAy8t5H8+3o/j7FgsSZIKzAKhJBW5UcPKWbJ6PQ9OWZh1FEkSuY7FP39kBqcd2J3PH2HHYkmSVHgWCCWpyH20byf6dGzBzeNnZx1Fkore1o7FB/Zqy/9+wo7FkiSpdlgglKQi16hRcM6hvXnhjRW8OHdF1nEkqWgtXlXB+aMn0qFFU3539hDKSu1YLEmSaocFQkkSnxrcgxZNSrjFqwglKRMVG3Mdi1dVbOTGc4bQqZUdiyVJUu2xQChJolVZKZ8c3IMHXlrI0jXrs44jSUUl17H4JV6av5KfjxxE/252LJYkSbXLAqEkCYBzDi1nw+Yt3P7MG1lHkaSi8qvHZvG3Fxfw9Y/vzcf37ZJ1HEmSVIQsEEqSANhzt5Z8pG9H/vzMHDZu3pJ1HEkqCg++vJCf/XMGpx3QnS8csUfWcSRJUpGyQChJeseoQ8t5c9V6Hpq6KOsoktTgTZm/kq/cOZkDerXlf0+zY7EkScqOBUJJ0juO6rcbPds3s1mJJBXY4lUVfO6WibRv3oQb7FgsSZIyZoFQkvSOkkbBOUPLeW72cqYuWJl1HElqkCo2bub8P01i5bqN3DjKjsWSJCl7FgglSdv49JCeNCst8SpCSSqAlBL/c/dLvDh3BT8fOYh9u7XJOpIkSZIFQknStto0L+XUA7pz/+QFLF+7Ies4ktSgXDduFmPyHYuHD7BjsSRJqhssEEqS3uPcYeWs37SFO56bm3UUSWow/jFlIT99eAanDurGF4+0Y7EkSao7LBBKkt5j7y6tOHT3Dvz56Tls2rwl6ziSVO9Nmb+Sr/zlRQ7o1ZarPznQjsWSJKlOsUAoSarSqGHlzF+xjkdeWZx1FEmq1xavquD80RNp17yU35092I7FkiSpzrFAKEmq0rH77Eb3ts1sViJJH0LFxs1c8KdJrHg717F4t1ZlWUeSJEl6DwuEkqQqNS5pxFlDezPh9WW8umh11nEkqd5JKfGNv77E5Lkr+PnI/e1YLEmS6iwLhJKkHTrjoJ40bdyIWybMzjqKJNU71z/+GvdPXsClH9uL4QO6Zh1HkiRphywQSpJ2qF2LJowY1I17n5/Pyrc3Zh2n1kXE8Ih4NSJmRcRlVWz/akRMi4iXIuLRiOidRU5Jdc8/pizimodeZcSgblx41J5Zx5EkSdopC4SSpJ0aNaycdRs3c9ekuVlHqVURUQJcBxwP9AfOjIj+2+32AjAkpTQQuBv4Se2mlFQXTV2wkq/8ZTL792zLj+1YLEmS6gELhJKkndq3WxsOKm/H6Alz2LwlZR2nNh0MzEopvZ5S2gDcAYyovENKaVxK6e3806eBHrWcUVIds3h1BeffMpG2zUu50Y7FkiSpnrBAKEnapVHDynnjrbd5/NXFWUepTd2BypdNzsuv25HzgAcLmkhSnVaxcTMXjJ7E8rc3cuM5Q9ittR2LJUlS/WCBUJK0Sx/ftwtdWpdx8/jZWUepkyLiLGAIcM0Otl8QERMjYuKSJUtqN5ykWpFS4rJKHYsHdLdjsSRJqj8sEEqSdqm0pBGfPaQXT81cymtL1mQdp7bMB3pWet4jv24bEXEs8G3glJTS+qoOlFK6IaU0JKU0pFOnTgUJKylb1z/+GvdNXsDXjrNjsSRJqn8sEEqSquXMQ3rRpKQRo4vnKsLngL4R0ScimgBnAGMq7xARBwC/I1ccLKr7ryW966GpuY7Fp+zfjYuOtmOxJEmqfywQSpKqpWPLppw0sCt3T5rH6oqNWccpuJTSJuAi4CHgFeDOlNLUiLgyIk7J73YN0BK4KyImR8SYHRxOUgM1bcGqXMfiHm34yafsWKzCiojhEfFqRMyKiMuq2P7ViJgWES9FxKMR0TuLnJKk+scCoSSp2kYNK2fths3cPWle1lFqRUppbEppr5TSHimlq/LrLk8pjckvH5tS6pxSGpR/nLLzI0pqSJasXs/nbnmO1mWl3HjOEDsWq6AiogS4Djge6A+cGRH9t9vtBWBISmkgcDfwk9pNKUmqrywQSpKqbf+ebRnUsy2jJ8xhy5aUdRxJykzFxs38vz9N5K23N/D7UXYsVq04GJiVUno9pbQBuAMYUXmHlNK4lNLb+adPk5s/V5KkXbJAKEl6X84dVs5/lq7lyZl245VUnFJKfOuel3n+jRX87NOD7Fis2tIdmFvp+bz8uh05D3iwqg0RcUFETIyIiUuWOJ5LkiwQSpLepxP260rHlk25pXialUjSNn7zxGvc88J8vnrcXpywnx2LVfdExFnAEHJz5b5HSumGlNKQlNKQTp061W44SVKdZIFQkvS+NGnciM8c0ovHZyxh9tK1WceRpFr1cL5j8cn7d+NLdixW7ZoP9Kz0vEd+3TYi4ljg28ApKaX1tZRNklTPFbRAWI0uW73z3bVeiojHI6JHpW0/jogp+cfISutvzR9zSkTcFBGlhXwPkqT3+uwhvSiJYPSEOVlHkaRaM23BKi75y2QGdm/DNXYsVu17DugbEX0ioglwBjCm8g4RcQDwO3LFwcUZZJQk1VMFKxBWs8vWT4HR+S5bVwI/yr/2ROBAYBBwCHBpRLTOv+ZWoB+wH9AM+Fyh3oMkqWqdW5dx/H5duWviXNau35R1HEkquCWr13P+6Im0LivlBjsWKwMppU3ARcBDwCvAnSmlqRFxZUSckt/tGqAlcFdETI6IMTs4nCRJ2yjkFYS77LJFrnD4WH55XKXt/YEnU0qbUkprgZeA4QAppbEpD3gWO3NJUibOHVbO6vWbuOeF99zdJEkNyvpNm/n8nyexbO16bjxnCJ3tWKyM5L8L7ZVS2iOldFV+3eUppTH55WNTSp1TSoPyj1N2fkRJknIaF/DYVXXZOmS7fV4ETgN+CXwCaBURHfLrvxcR/wc0B44CplV+Yf7W4rOBi6v65RFxAXABQK9evd6zfePGjcybN4+Kior3/cbqk7KyMnr06EFpqXdiS6pZB/Zqy37d2zB6/GzOOqSXt9pJapBSSnzznpeZNGc5133mQPbrYcdiSZLU8BSyQFgdlwK/johzgSfJTbK7OaX0cEQcBIwHlgATgM3bvfZ6clcZPlXVgVNKNwA3AAwZMiRtv33evHm0atWK8vLyBvulNqXEsmXLmDdvHn369Mk6jqQGJiIYNaycS+96kfGvLeOwPTtmHUmSatzvnnyde56fzyXH9uXEgXYsliRJDVMhbzHeZZetlNKClNJpKaUDyHXaIqW0Iv/zqvxl8ccBAczY+rqI+B7QCfjqBw1XUVFBhw4dGmxxEHJf3jt06NDgr5KUlJ2TBnalfYsm3Dx+dtZRJKnG/XPam/z4H9M5cWBXLj6mb9ZxJEmSCqaQBcLqdNnqGBFbM3wTuCm/viR/qzERMRAYCDycf/454OPAmSmlLR8mYEMuDm5VDO9RUnbKSks48+CePPrKm8x96+2s40hSjXll4SouvuMF9uvehp9+an8/U0mSpAatYAXCanbZOhJ4NSJmAJ2Bq/LrS4GnImIauduEz8ofD+C3+X0n5DtzXV6o9yBJ2rWzhvYmIvjz03OyjiJJNWLpmvV87paJtCprzI3nDKFZEzsWS5Kkhq2QVxBWp8vW3Smlvvl9PpdSWp9fX5FS6p9/DE0pTa50zMb5423tzHVlId9DoaxYsYLrr7/+fb/uhBNOYMWKFTUfSJI+oK5tmvHxfTtzx3NzWbdh++liJal+Wb9pM5//kx2LJUlScSlogVA7tqMC4aZNm6rY+11jx46lbdu2BUolSR/MqEPLWbluI/dPnr/rnSWpjkop8a17pjBxznJ+evr+DOzRNutIkiRJtSLrLsZ1wvf/NpVpC1bV6DH7d2vN907ed4fbL7vsMl577TUGDRpEaWkpZWVltGvXjunTpzNjxgxOPfVU5s6dS0VFBRdffDEXXHABAOXl5UycOJE1a9Zw/PHHc/jhhzN+/Hi6d+/O/fffT7NmzWr0fUhSdRzcpz39urTi5vGzGXlQT+fqklQv3fDk6/z1+XlcfExfThrYLes4kiRJtcYrCDNy9dVXs8ceezB58mSuueYann/+eX75y18yY0auWfNNN93EpEmTmDhxItdeey3Lli17zzFmzpzJhRdeyNSpU2nbti1//etfa/ttSBKQa4h07rBypi9azbP/eSvrOJL0vj0y7U2u/sd0TtzPjsWSJKn4eAUh7PRKv9py8MEH06dPn3eeX3vttdx7770AzJ07l5kzZ9KhQ4dtXtOnTx8GDRoEwODBg5k9e3ZtxZWk9xgxqDs/enA6t0yYzSG7d9j1CySpjpi+KNexeEC3Nvz09P1p1MiroCVJUnHxCsI6okWLFu8sP/744zzyyCNMmDCBF198kQMOOICKior3vKZp06bvLJeUlOxy/kJJKqRmTUo446CePDT1TRasWJd1HEmqlqVr1nPezRNp0dSOxZIkqXhZIMxIq1atWL16dZXbVq5cSbt27WjevDnTp0/n6aefruV0kvTBnDW0Nyklbn1mTtZRJGmXtnYsXrom17G4Sxs7FkuSpOJkgTAjHTp04LDDDmPAgAF8/etf32bb8OHD2bRpE/vssw+XXXYZQ4cOzSilJL0/Pds355h9OnP7s3Op2Lg56ziStEMpJb5977sdi/fv2TbrSJIkSZlxDsIM3XbbbVWub9q0KQ8++GCV27bOM9ixY0emTJnyzvpLL720xvNJ0gdx7rBy/jntTf724gJOH9Iz6ziSVKUbn3qduyfN48vH9OXk/e1YLEmSiptXEEqSatSwPTrQd7eW3DJhNimlrONI0ns8+sqb/OjB6ZywXxcusWOxJEmSBUJJUs2KCM4ZVs6U+at4/o3lWceRpG28umg1X779Bfbt1pr/O32QHYslSZKwQChJKoDTDuhOq7LG3DzeZiWS6o5la9Zz3i3P2bFYkiRpOxYIJUk1rkXTxpw+uCcPvryQN1dVZB1HknIdi/88iSWr13PDOUPo2qZZ1pEkSZLqDAuEkqSCOOfQ3mxOiVufeSPrKJKKXEqJ79w7hedmL+cnnxrIIDsWS5IkbcMCoSSpIMo7tuCovXfjtmfeYMOmLVnHkVTEfv/Uf7hr0jy+dPSejBjUPes4kiRJdY4FwnqiZcuWWUeQpPdt1LBylq5Zz9iXF2YdRVKRemz6m/zvg69w/IAufOXYvbKOI0mSVCc1zjqAJKnh+sieHdm9YwtuHj+bUw/wqh1JhbNh0xaWv72BZWs28NbaDSxbu54lq9fzi0dm0r9ra/7v0/vbsViSJGkHLBACPHgZLHq5Zo/ZZT84/uodbr7sssvo2bMnF154IQBXXHEFjRs3Zty4cSxfvpyNGzfywx/+kBEjRtRsLkmqRY0aBecc2psr/jaNF+euYH/n/ZJUTes2bGbZ2vW8tXbDNo9lazfw1pr8z/z2ZWs3sLpiU5XH6dm+Gb8fNYTmTfzYK0mStCN+UsrIyJEjueSSS94pEN5555089NBDfPnLX6Z169YsXbqUoUOHcsoppxDhX7sl1V+fHNyDax56lVvGz+ZnIwdlHUdSBlJKrFm/aZsC3zvLa9fnf+bX5bet27i5ymM1bhS0b9GE9i2a0KFlE/Zr15YO+eftWzR5Z7lDyya0b9GUNs1KKfHKQUmSpJ2yQAg7vdKvUA444AAWL17MggULWLJkCe3ataNLly585Stf4cknn6RRo0bMnz+fN998ky5dutR6PkmqKa3KSvnU4B7c/uxcvnXiPnRs2TTrSJI+pC1bEivXbaxU2Fu/3ZV92xYAl6/dyIbNVTcrKittRIcWTd8p8O3ZqWVuuWUT2jffttjXvkUTWpc19o+nkiRJNcwCYYZOP/107r77bhYtWsTIkSO59dZbWbJkCZMmTaK0tJTy8nIqKiqyjilJH9o5w8q5ZcIcbn/mDb50TN+s41RbRAwHfgmUAL9PKV293famwGhgMLAMGJlSml3bOaUPa9PmLbz1dr6wV6nIt2ztBpavfXdOv62Fv+Vvb2TzllTlsVo1bUz7lk1o17wJ3dqUMaBba9q33HplX9Ntr/Zr2cRbfyVJkuoAP5FlaOTIkZx//vksXbqUJ554gjvvvJPddtuN0tJSxo0bx5w5c7KOKEk1Yo9OLflI3478+Zk5fP7IPSgtaZR1pF2KiBLgOuA4YB7wXESMSSlNq7TbecDylNKeEXEG8GNgZO2nlbZVsXFz1XP3bZ2zb82261eu27jDY7VtXvrOrbt9OrZgcO/2293Gu/XW3qa0a1FK08YltfhOJUmSVBMsEGZo3333ZfXq1XTv3p2uXbvy2c9+lpNPPpn99tuPIUOG0K9fv6wjSlKNOXdYOefdMpGHpi7ipIHdso5THQcDs1JKrwNExB3ACKBygXAEcEV++W7g1xERKaWqL62qAdP/eCFr5jxfqMOrAdiSYEulf4JNgC75B0Bpo0Y0LglKS/I/WzSitFXQuKQRpSWVfjbK/Qwq3c67CViZf0gNwS4aC0qSVCwsEGbs5Zff7Z7csWNHJkyYUOV+a9asqa1IklQQR+69G6cP7kHXNs2yjlJd3YG5lZ7PAw7Z0T4ppU0RsRLoACytvFNEXABcANCrV68PFapNs8Y0dR5H7UTAu4W+SsXA0pKgpNF2BT9JkiQJC4SSpFpS0ii45vT9s46RiZTSDcANAEOGDPlQVxd2PeOXNZJJkiRJkraq+5NASZKUjflAz0rPe+TXVblPRDQG2pBrViJJkiRJ9UZRFwgLOEVUnVEM71GSCuQ5oG9E9ImIJsAZwJjt9hkDjMovfwp4rJDzD0qSJElSIRRtgbCsrIxly5Y16AJaSolly5ZRVlaWdRRJqndSSpuAi4CHgFeAO1NKUyPiyog4Jb/bH4AOETEL+CpwWTZpJUmSJOmDK9o5CHv06MG8efNYsmRJ1lEKqqysjB49emQdQ5LqpZTSWGDsdusur7RcAZxe27kkSZIkqSYVbYGwtLSUPn36ZB1DkiRJkiRJylTR3mIsSZIkSfVJRAyPiFcjYlZEvGdai4hoGhF/yW9/JiLKM4gpSaqHLBBKkiRJUh0XESXAdcDxQH/gzIjov91u5wHLU0p7Aj8Hfly7KSVJ9ZUFQkmSJEmq+w4GZqWUXk8pbQDuAEZst88I4Jb88t3AMRERtZhRklRPFcUchJMmTVoaEXM+5GE6AktrIk8D4fnYludjW56PbXk+tlUT56N3TQTJgmNSQXg+tuX52JbnY1uej23VpzGpOzC30vN5wCE72ieltCkiVgId2O49RsQFwAX5p+sjYkpBEjc8/vdTPZ6n6vNcVZ/nqvr2/iAvKooCYUqp04c9RkRMTCkNqYk8DYHnY1uej215Prbl+dhWsZ8Px6Sa5/nYludjW56PbXk+tlWs5yOldANwAxTvOfggPFfV43mqPs9V9Xmuqi8iJn6Q13mLsSRJkiTVffOBnpWe98ivq3KfiGgMtAGW1Uo6SVK9ZoFQkiRJkuq+54C+EdEnIpoAZwBjtttnDDAqv/wp4LGUUqrFjJKkeqoobjGuITdkHaCO8Xxsy/OxLc/Htjwf2/J8fHiew215Prbl+diW52Nbno9t1ZvzkZ9T8CLgIaAEuCmlNDUirgQmppTGAH8A/hQRs4C3yBURd6XenIM6wHNVPZ6n6vNcVZ/nqvo+0LkK/6AkSZIkSZIkFS9vMZYkSZIkSZKKmAVCSZIkSZIkqYhZINyFiBgeEa9GxKyIuCzrPFmLiJsiYnFETMk6S9YiomdEjIuIaRExNSIuzjpTliKiLCKejYgX8+fj+1lnqgsioiQiXoiIB7LOkrWImB0RL0fE5IiYmHWe+spx6V2OSdtyXNqW41LVHJfeVWzj0q7Gj4hoGhF/yW9/JiLKM4iZuWqcp6/m/z/7UkQ8GhG9s8hZF1T3M0lEfDIiUkQMqc18dUl1zlVEfLrSGH5bbWesK6rx32Cv/OedF/L/HZ6QRc6s7epzcORcmz+PL0XEgbs6pgXCnYiIEuA64HigP3BmRPTPNlXmbgaGZx2ijtgEfC2l1B8YClxY5P8+1gNHp5T2BwYBwyNiaLaR6oSLgVeyDlGHHJVSGpRSKtoPiB+G49J73IxjUmWOS9tyXKqa49K2imJcqub4cR6wPKW0J/Bz4Me1mzJ71TxPLwBDUkoDgbuBn9Ruyrqhup9JIqIVuf/vPFO7CeuO6pyriOgLfBM4LKW0L3BJbeesC6r57+o7wJ0ppQPINWK6vnZT1hk3s/PPwccDffOPC4Df7OqAFgh37mBgVkrp9ZTSBuAOYETGmTKVUnqSXEe0opdSWphSej6/vJrch+3u2abKTspZk39amn8UdRekiOgBnAj8PussajAclypxTNqW49K2HJfey3GpqFVn/BgB3JJfvhs4JiKiFjPWBbs8TymlcSmlt/NPnwZ61HLGuqK6n0l+QK7YXFGb4eqY6pyr84HrUkrLAVJKi2s5Y11RnXOVgNb55TbAglrMV2dU43PwCGB0/vPQ00DbiOi6s2NaINy57sDcSs/nUcQftLVj+VswDqCI/zIG79y2NBlYDPwzpVTU5wP4BfA/wJaMc9QVCXg4IiZFxAVZh6mnHJdULY5LOY5L7/ELHJcqK6ZxqTrjxzv7pJQ2ASuBDrWSru54v+PsecCDBU1Ud+3yXOVvaeyZUvp7bQarg6rz72ovYK+I+HdEPB0RxXqHRHXO1RXAWRExDxgLfKl2otU77/t7gwVC6UOKiJbAX4FLUkqrss6TpZTS5pTSIHJ/ST04IgZkHCkzEXESsDilNCnrLHXI4SmlA8ld7n5hRHw060BSQ+S49C7HpXc5LlXJcUkfWEScBQwBrsk6S10UEY2AnwFfyzpLPdGY3K2gRwJnAjdGRNssA9VhZwI3p5R6ACcAf8r/e9OH5EncuflAz0rPe+TXSQBERCm5L2G3ppTuyTpPXZFSWgGMo7jnBjsMOCUiZpO7NP7oiPhztpGylVKan/+5GLiX3C0Een8cl7RTjktVc1wCHJfeo8jGpeqMH+/sExGNyd26t6xW0tUd1RpnI+JY4NvAKSml9bWUra7Z1blqBQwAHs//f2coMKZIG5VU59/VPGBMSmljSuk/wAxyBcNiU51zdR5wJ0BKaQJQBnSslXT1y/v+3mCBcOeeA/pGRJ+IaEJuAswxGWdSHZGfk+UPwCsppZ9lnSdrEdFp61+5IqIZcBwwPdNQGUopfTOl1COlVE7u/x2PpZTOyjhWZiKiRX6SaiKiBfAxwM6z75/jknbIcWlbjkvbclzaVhGOS9UZP8YAo/LLnyL3b6TY5u3c5XmKiAOA35ErDhbrPHGwi3OVUlqZUuqYUirP/3/naXLnrMF3DK9Cdf77u4/c1YNEREdytxy/XosZ64rqnKs3gGMAImIfcgXCJbWasn4YA5yT72Y8FFiZUlq4sxc0rp1c9VNKaVNEXAQ8BJQAN6WUpmYcK1MRcTu5/3F1zN/z/72U0h+yTZWZw4CzgZfz8xsBfCulNDa7SJnqCtyS7zzViFxnqQcyzqS6ozNwb36u88bAbSmlf2Qbqf5xXNqWY9J7OC5ty3FJO1NU49KOxo+IuBKYmFIaQ+4PDH+KiFnkJr4/I7vE2ajmeboGaAnclf/380ZK6ZTMQmekmudKVPtcPQR8LCKmAZuBr6eUiu0K3uqeq6+RuwX7K+Tmkj23CP+YUeXnYHIN2Ugp/Zbc/IwnALOAt4H/2uUxi/A8SpIkSZIkScrzFmNJkiRJkiSpiFkglCRJkiRJkoqYBUJJkiRJkiSpiFkglCRJkiRJkoqYBUJJkiRJkiSpiFkglOqgiNgcEZMrPS6rwWOXR8SUmjqeJKlhc0ySJElq+BpnHUBSldallAZlHUKSJByTJEmSGjyvIJTqkYiYHRE/iYiXI+LZiNgzv748Ih6LiJci4tGI6JVf3zki7o2IF/OPYflDlUTEjRExNSIejohmmb0pSVK95JgkSZLUcFgglOqmZtvdzjWy0raVKaX9gF8Dv8iv+xVwS0ppIHArcG1+/bXAEyml/YEDgan59X2B61JK+wIrgE8W9N1IkuozxyRJkqQGLlJKWWeQtJ2IWJNSalnF+tnA0Sml1yOiFFiUUuoQEUuBrimljfn1C1NKHSNiCdAjpbS+0jHKgX+mlPrmn38DKE0p/bAW3pokqZ5xTJIkSWr4vIJQqn/SDpbfj/WVljfjfKSSpA/GMUmSJKkBsEAo1T8jK/2ckF8eD5yRX/4s8FR++VHgCwARURIRbWorpCSpKDgmSZIkNQD+hVaqm5pFxORKz/+RUrosv9wuIl4id8XFmfl1XwL+GBFfB5YA/5VffzFwQ0ScR+6qjC8ACwsdXpLUoDgmSZIkNXDOQSjVI/n5noaklJZmnUWSVNwckyRJkhoObzGWJEmSJEmSiphXEEqSJEmSJElFzCsIJUmSJEmSpCJmgVCSJEmSJEkqYhYIJUmSJEmSpCJmgVCSJEmSJEkqYhYIJUmSJEmSpCL2/wGGvGUJ3iIs4gAAAABJRU5ErkJggg==",
@@ -1053,165 +651,6 @@
        "<Figure size 1296x288 with 3 Axes>"
       ]
      },
-<<<<<<< HEAD
-     "execution_count": 13,
-     "metadata": {},
-     "output_type": "execute_result"
-    }
-   ],
-   "source": [
-    "dataset_ns = (X, y)\n",
-    "dataset_ns[0].shape "
-   ]
-  },
-  {
-   "cell_type": "code",
-   "execution_count": 14,
-   "metadata": {},
-   "outputs": [],
-   "source": [
-    "from dataclasses import dataclass\n",
-    "import tensorflow as tf\n",
-    "import mlflow\n",
-    "from sklearn.model_selection import KFold\n",
-    "\n",
-    "dataset_ns = (X, y)\n",
-    "\n",
-    "import warnings\n",
-    "\n",
-    "warnings.filterwarnings(\"ignore\", category=UserWarning, module=\"mlflow.tensorflow\")\n",
-    "\n",
-    "\n",
-    "class Experiment_kfolds:\n",
-    "    def __init__(self, experiment_name, model_name, model, dataset_ns, hyperparameters, metrics, num_folds=5):\n",
-    "        self.experiment_name = experiment_name\n",
-    "        self.model_name = model_name\n",
-    "        self.model = model\n",
-    "        self.dataset_ns = dataset_ns\n",
-    "        self.hyperparameters = hyperparameters\n",
-    "        self.metrics = metrics\n",
-    "        self.num_folds = num_folds\n",
-    "        self.fold_no = 1\n",
-    "        self.acc_per_fold = []\n",
-    "        self.loss_per_fold = []\n",
-    "        self.kfold = KFold(n_splits=self.num_folds, shuffle=True)\n",
-    "        self.train = None\n",
-    "        self.test = None\n",
-    "\n",
-    "    def fit(self):\n",
-    "        try:\n",
-    "            \n",
-    "            # mlflow.tensorflow.autolog(log_models=False)\n",
-    "            mlflow.tensorflow.autolog()\n",
-    "            history = self.model.fit(self.dataset_ns[0][train], self.dataset_ns[1][train], epochs=self.hyperparameters[\"epochs\"], verbose=0)\n",
-    "            return history\n",
-    "\n",
-    "        except Exception as e:\n",
-    "            print(\"El erro se pruduce en el fit, el error es: \", e)\n",
-    "\n",
-    "    def evaluate(self, history):\n",
-    "\n",
-    "        try:\n",
-    "                \n",
-    "            scores = model.evaluate(self.dataset_ns[0][test], self.dataset_ns[1][test], verbose=0)\n",
-    "            print(f'Score for fold {self.fold_no}: {model.metrics_names[0]} of {scores[0]}; {model.metrics_names[1]} of {scores[1]*100}%')\n",
-    "            self.acc_per_fold.append(scores[1] * 100)\n",
-    "            self.loss_per_fold.append(scores[0])\n",
-    "            self.log_metrics(history)\n",
-    "        except Exception as e:\n",
-    "            print(\"El erro se pruduce en el evaluate, el error es: \", e)\n",
-    "\n",
-    "    def set_experiment(self):\n",
-    "        mlflow.set_experiment(self.experiment_name)\n",
-    "\n",
-    "    def log_params(self):\n",
-    "        mlflow.log_param(\"model_name\", self.model_name)\n",
-    "        for key, value in self.hyperparameters.items():\n",
-    "            mlflow.log_param(key, value)\n",
-    "\n",
-    "\n",
-    "    def log_metrics(self, history):\n",
-    "        for metric_name, metric_values in history.history.items():\n",
-    "            for epoch, value in enumerate(metric_values):\n",
-    "                mlflow.log_metric(f\"{metric_name}\", value, step=epoch)\n",
-    "\n",
-    "    def log_artifacts(self):\n",
-    "        pass\n",
-    "\n",
-    "    def run(self):\n",
-    "        self.set_experiment()\n",
-    "        self.log_params()\n",
-    "        for train, test in self.kfold.split(self.dataset_ns[0], self.dataset_ns[1]):\n",
-    "            self.train = train\n",
-    "            self.test = test\n",
-    "            history = self.fit()\n",
-    "            self.evaluate(history)  # pass history object returned by fit()\n",
-    "            self.fold_no = self.fold_no + 1\n"
-   ]
-  },
-  {
-   "cell_type": "code",
-   "execution_count": 15,
-   "metadata": {},
-   "outputs": [],
-   "source": [
-    "import mlflow\n",
-    "\n",
-    "class Experiment_kfolds:\n",
-    "    def __init__(self, experiment_name, model_name, model, dataset_ns, hyperparameters, metrics, num_folds=5):\n",
-    "        self.experiment_name = experiment_name\n",
-    "        self.model_name = model_name\n",
-    "        self.model = model\n",
-    "        self.dataset_ns = dataset_ns\n",
-    "        self.hyperparameters = hyperparameters\n",
-    "        self.metrics = metrics\n",
-    "        self.num_folds = num_folds\n",
-    "        self.fold_no = 1\n",
-    "        self.acc_per_fold = []\n",
-    "        self.loss_per_fold = []\n",
-    "        self.kfold = KFold(n_splits=self.num_folds, shuffle=True)\n",
-    "        self.train = None\n",
-    "        self.test = None\n",
-    "\n",
-    "    def fit_evaluate(self):\n",
-    "        try:\n",
-    "            mlflow.tensorflow.autolog()\n",
-    "            for i, (train, test) in enumerate(self.kfold.split(self.dataset_ns[0], self.dataset_ns[1])):\n",
-    "                with mlflow.start_run(run_name=f\"fold_{i}\", nested=True):\n",
-    "                    self.train = train\n",
-    "                    self.test = test\n",
-    "                    history = self.model.fit(self.dataset_ns[0][train], self.dataset_ns[1][train], epochs=self.hyperparameters[\"epochs\"], verbose=1)\n",
-    "                    scores = model.evaluate(self.dataset_ns[0][test], self.dataset_ns[1][test], verbose=0)\n",
-    "                    print(f'Score for fold {self.fold_no}: {model.metrics_names[0]} of {scores[0]}; {model.metrics_names[1]} of {scores[1]*100}%')\n",
-    "                    self.acc_per_fold.append(scores[1] * 100)\n",
-    "                    mlflow.log_param(\"acc_per_fold\", self.acc_per_fold)\n",
-    "                    self.loss_per_fold.append(scores[0])\n",
-    "                    self.log_metrics(history)\n",
-    "                    self.fold_no = self.fold_no + 1\n",
-    "                # mlflow.end_run() # This line is optional\n",
-    "            return history\n",
-    "        except Exception as e:\n",
-    "            print(\"El error se produce en el fit, el error es: \", e)\n",
-    "\n",
-    "\n",
-    "    def set_experiment(self):\n",
-    "        mlflow.set_experiment(self.experiment_name)\n",
-    "\n",
-    "    def log_params(self):\n",
-    "        mlflow.log_param(\"model_name\", self.model_name)\n",
-    "        for key, value in self.hyperparameters.items():\n",
-    "            mlflow.log_param(key, value)\n",
-    "\n",
-    "\n",
-    "    def log_metrics(self, history):\n",
-    "\n",
-    "        for metric_name, metric_values in history.history.items():\n",
-    "            for epoch, value in enumerate(metric_values):\n",
-    "                mlflow.log_metric(f\"{metric_name}\", value, step=epoch)\n",
-    "\n",
-    "    def log_artifacts(self):\n",
-    "        pass\n",
-=======
      "metadata": {
       "needs_background": "light"
      },
@@ -1245,7 +684,6 @@
     "        \"dense_size\": 32,\n",
     "        \"loss\": \"binary_crossentropy\",\n",
     "        \"optimizer\": \"adam\",\n",
->>>>>>> 05257b63
     "\n",
     "    },metrics = [\"accuracy\"],\n",
     "\n",
@@ -1257,20 +695,13 @@
   },
   {
    "cell_type": "code",
-<<<<<<< HEAD
-   "execution_count": 16,
-=======
    "execution_count": 34,
->>>>>>> 05257b63
    "metadata": {},
    "outputs": [
     {
      "name": "stderr",
      "output_type": "stream",
      "text": [
-<<<<<<< HEAD
-      "2023/03/29 19:26:03 INFO mlflow.tracking.fluent: Experiment with name 'CNN_autolog_kfolds' does not exist. Creating a new experiment.\n"
-=======
       "WARNING:root:Malformed experiment 'models'. Detailed error Yaml file 'C:\\Users\\crist\\Documents\\tesis\\SeizurePrediction\\src\\notebooks\\mlruns\\models\\meta.yaml' does not exist.\n",
       "Traceback (most recent call last):\n",
       "  File \"C:\\Users\\crist\\AppData\\Roaming\\Python\\Python39\\site-packages\\mlflow\\store\\tracking\\file_store.py\", line 279, in search_experiments\n",
@@ -1284,103 +715,28 @@
       "  File \"C:\\Users\\crist\\AppData\\Roaming\\Python\\Python39\\site-packages\\mlflow\\utils\\file_utils.py\", line 182, in read_yaml\n",
       "    raise MissingConfigException(\"Yaml file '%s' does not exist.\" % file_path)\n",
       "mlflow.exceptions.MissingConfigException: Yaml file 'C:\\Users\\crist\\Documents\\tesis\\SeizurePrediction\\src\\notebooks\\mlruns\\models\\meta.yaml' does not exist.\n"
->>>>>>> 05257b63
-     ]
-    },
-    {
-     "name": "stdout",
-     "output_type": "stream",
-     "text": [
-<<<<<<< HEAD
-      "Epoch 1/12\n"
-     ]
-    },
-    {
-     "name": "stderr",
-     "output_type": "stream",
-     "text": [
-      "2023-03-29 19:26:04.445988: I tensorflow/core/grappler/optimizers/custom_graph_optimizer_registry.cc:114] Plugin optimizer for device_type GPU is enabled.\n"
-     ]
-    },
-    {
-     "name": "stdout",
-     "output_type": "stream",
-     "text": [
-      "21/21 [==============================] - 1s 27ms/step - loss: 823.4755 - accuracy: 0.5967\n",
-      "Epoch 2/12\n",
-      "21/21 [==============================] - 1s 25ms/step - loss: 35.6494 - accuracy: 0.9390\n",
-      "Epoch 3/12\n",
-      "21/21 [==============================] - 1s 26ms/step - loss: 20.0513 - accuracy: 0.9717\n",
-      "Epoch 4/12\n",
-      "21/21 [==============================] - 1s 25ms/step - loss: 0.6429 - accuracy: 0.9955\n",
-      "Epoch 5/12\n",
-      "21/21 [==============================] - 1s 25ms/step - loss: 0.2759 - accuracy: 0.9955\n",
-      "Epoch 6/12\n",
-      "21/21 [==============================] - 1s 25ms/step - loss: 0.6879 - accuracy: 0.9970\n",
-      "Epoch 7/12\n",
-      "21/21 [==============================] - 1s 24ms/step - loss: 0.2727 - accuracy: 0.9985\n",
-      "Epoch 8/12\n",
-      "21/21 [==============================] - 1s 25ms/step - loss: 0.0000e+00 - accuracy: 1.0000\n",
-      "Epoch 9/12\n",
-      "21/21 [==============================] - 1s 25ms/step - loss: 0.0979 - accuracy: 0.9985\n",
-      "Epoch 10/12\n",
-      "21/21 [==============================] - 1s 27ms/step - loss: 0.5485 - accuracy: 0.9955\n",
-      "Epoch 11/12\n",
-      "21/21 [==============================] - 1s 28ms/step - loss: 0.0000e+00 - accuracy: 1.0000\n",
-      "Epoch 12/12\n",
-      "21/21 [==============================] - 1s 27ms/step - loss: 0.0000e+00 - accuracy: 1.0000\n",
-      "1/1 [==============================] - 0s 100ms/step\n"
-=======
+     ]
+    },
+    {
+     "name": "stdout",
+     "output_type": "stream",
+     "text": [
       "Training fold 1/5\n",
       "Epoch 1/20\n",
       " 5/17 [=======>......................] - ETA: 0s - loss: 160.3450 - accuracy: 0.4313"
->>>>>>> 05257b63
-     ]
-    },
-    {
-     "name": "stderr",
-     "output_type": "stream",
-     "text": [
-<<<<<<< HEAD
-      "2023-03-29 19:26:11.346315: I tensorflow/core/grappler/optimizers/custom_graph_optimizer_registry.cc:114] Plugin optimizer for device_type GPU is enabled.\n",
-      "2023/03/29 19:26:16 WARNING mlflow.utils.environment: Encountered an unexpected error while inferring pip requirements (model URI: /tmp/tmpf6d91mlq/model, flavor: tensorflow), fall back to return ['tensorflow==2.10.0']. Set logging level to DEBUG to see the full traceback.\n"
-=======
+     ]
+    },
+    {
+     "name": "stderr",
+     "output_type": "stream",
+     "text": [
       "WARNING:tensorflow:Callback method `on_train_batch_end` is slow compared to the batch time (batch time: 0.0102s vs `on_train_batch_end` time: 0.0288s). Check your callbacks.\n"
->>>>>>> 05257b63
-     ]
-    },
-    {
-     "name": "stdout",
-     "output_type": "stream",
-     "text": [
-<<<<<<< HEAD
-      "Score for fold 1: loss of 0.6930347084999084; accuracy of 51.1904776096344%\n",
-      "Epoch 1/12\n",
-      "21/21 [==============================] - 1s 31ms/step - loss: 3.4781 - accuracy: 0.9955\n",
-      "Epoch 2/12\n",
-      "21/21 [==============================] - 1s 25ms/step - loss: 2.7838 - accuracy: 0.9896\n",
-      "Epoch 3/12\n",
-      "21/21 [==============================] - 1s 24ms/step - loss: 0.0000e+00 - accuracy: 1.0000\n",
-      "Epoch 4/12\n",
-      "21/21 [==============================] - 1s 26ms/step - loss: 4.6581 - accuracy: 0.9896\n",
-      "Epoch 5/12\n",
-      "21/21 [==============================] - 1s 24ms/step - loss: 0.0000e+00 - accuracy: 1.0000\n",
-      "Epoch 6/12\n",
-      "21/21 [==============================] - 0s 23ms/step - loss: 0.0000e+00 - accuracy: 1.0000\n",
-      "Epoch 7/12\n",
-      "21/21 [==============================] - 1s 25ms/step - loss: 0.0000e+00 - accuracy: 1.0000\n",
-      "Epoch 8/12\n",
-      "21/21 [==============================] - 1s 26ms/step - loss: 0.2203 - accuracy: 0.9970\n",
-      "Epoch 9/12\n",
-      "21/21 [==============================] - 1s 25ms/step - loss: 0.0000e+00 - accuracy: 1.0000\n",
-      "Epoch 10/12\n",
-      "21/21 [==============================] - 1s 27ms/step - loss: 0.6389 - accuracy: 0.9985\n",
-      "Epoch 11/12\n",
-      "21/21 [==============================] - 1s 27ms/step - loss: 0.0000e+00 - accuracy: 1.0000\n",
-      "Epoch 12/12\n",
-      "21/21 [==============================] - 1s 27ms/step - loss: 0.0000e+00 - accuracy: 1.0000\n",
-      "1/1 [==============================] - 0s 24ms/step\n"
-=======
+     ]
+    },
+    {
+     "name": "stdout",
+     "output_type": "stream",
+     "text": [
       "17/17 [==============================] - 1s 35ms/step - loss: 193.2702 - accuracy: 0.5438 - val_loss: 194.1573 - val_accuracy: 0.6296\n",
       "Epoch 2/20\n",
       "17/17 [==============================] - 0s 10ms/step - loss: 35.6854 - accuracy: 0.8659 - val_loss: 152.9304 - val_accuracy: 0.6519\n",
@@ -1399,53 +755,20 @@
       "Epoch 9/20\n",
       "17/17 [==============================] - 0s 9ms/step - loss: 0.4712 - accuracy: 0.9926 - val_loss: 193.5239 - val_accuracy: 0.6889\n",
       "1/1 [==============================] - 0s 37ms/step\n"
->>>>>>> 05257b63
-     ]
-    },
-    {
-     "name": "stderr",
-     "output_type": "stream",
-     "text": [
-<<<<<<< HEAD
-      "2023/03/29 19:26:30 WARNING mlflow.utils.environment: Encountered an unexpected error while inferring pip requirements (model URI: /tmp/tmpdf_rh9t0/model, flavor: tensorflow), fall back to return ['tensorflow==2.10.0']. Set logging level to DEBUG to see the full traceback.\n"
-=======
+     ]
+    },
+    {
+     "name": "stderr",
+     "output_type": "stream",
+     "text": [
       "2023/04/02 19:24:48 WARNING mlflow.utils.autologging_utils: MLflow autologging encountered a warning: \"C:\\Users\\crist\\AppData\\Roaming\\Python\\Python39\\site-packages\\mlflow\\tensorflow\\__init__.py:189: UserWarning: The pyfunc inference behavior of Keras models logged with signatures differs from the behavior of Keras models logged without signatures. Specifically, when a signature is present, passing a Pandas DataFrame as input to the pyfunc `predict()` API produces an `ndarray` (for single-output models) or a dictionary of `str -> ndarray`: (for multi-output models). In contrast, when a signature is *not* present, `predict()` produces a Pandas DataFrame output in response to a Pandas DataFrame input.\"\n",
       "INFO:tensorflow:Assets written to: C:\\Users\\crist\\AppData\\Local\\Temp\\tmp3l0umkl7\\model\\data\\model\\assets\n"
->>>>>>> 05257b63
-     ]
-    },
-    {
-     "name": "stdout",
-     "output_type": "stream",
-     "text": [
-<<<<<<< HEAD
-      "Score for fold 2: loss of 0.6891950368881226; accuracy of 48.80952537059784%\n",
-      "Epoch 1/12\n",
-      "21/21 [==============================] - 1s 26ms/step - loss: 0.0000e+00 - accuracy: 1.0000\n",
-      "Epoch 2/12\n",
-      "21/21 [==============================] - 1s 24ms/step - loss: 0.0267 - accuracy: 0.9985\n",
-      "Epoch 3/12\n",
-      "21/21 [==============================] - 1s 26ms/step - loss: 0.2610 - accuracy: 0.9985\n",
-      "Epoch 4/12\n",
-      "21/21 [==============================] - 1s 25ms/step - loss: 0.0000e+00 - accuracy: 1.0000\n",
-      "Epoch 5/12\n",
-      "21/21 [==============================] - 1s 24ms/step - loss: 0.0000e+00 - accuracy: 1.0000\n",
-      "Epoch 6/12\n",
-      "21/21 [==============================] - 1s 24ms/step - loss: 0.0000e+00 - accuracy: 1.0000\n",
-      "Epoch 7/12\n",
-      "21/21 [==============================] - 0s 24ms/step - loss: 0.0000e+00 - accuracy: 1.0000\n",
-      "Epoch 8/12\n",
-      "21/21 [==============================] - 0s 23ms/step - loss: 0.0000e+00 - accuracy: 1.0000\n",
-      "Epoch 9/12\n",
-      "21/21 [==============================] - 1s 27ms/step - loss: 0.0000e+00 - accuracy: 1.0000\n",
-      "Epoch 10/12\n",
-      "21/21 [==============================] - 1s 26ms/step - loss: 0.0000e+00 - accuracy: 1.0000\n",
-      "Epoch 11/12\n",
-      "21/21 [==============================] - 1s 26ms/step - loss: 0.0000e+00 - accuracy: 1.0000\n",
-      "Epoch 12/12\n",
-      "21/21 [==============================] - 1s 28ms/step - loss: 0.0000e+00 - accuracy: 1.0000\n",
-      "1/1 [==============================] - 0s 24ms/step\n"
-=======
+     ]
+    },
+    {
+     "name": "stdout",
+     "output_type": "stream",
+     "text": [
       "Training fold 2/5\n",
       "Epoch 1/20\n",
       "17/17 [==============================] - 0s 14ms/step - loss: 38.4257 - accuracy: 0.9032 - val_loss: 4.5645 - val_accuracy: 0.9630\n",
@@ -1460,53 +783,20 @@
       "Epoch 6/20\n",
       "17/17 [==============================] - 0s 10ms/step - loss: 1.9772 - accuracy: 0.9777 - val_loss: 21.3429 - val_accuracy: 0.9037\n",
       "1/1 [==============================] - 0s 17ms/step\n"
->>>>>>> 05257b63
-     ]
-    },
-    {
-     "name": "stderr",
-     "output_type": "stream",
-     "text": [
-<<<<<<< HEAD
-      "2023/03/29 19:26:43 WARNING mlflow.utils.environment: Encountered an unexpected error while inferring pip requirements (model URI: /tmp/tmp1nsp3osa/model, flavor: tensorflow), fall back to return ['tensorflow==2.10.0']. Set logging level to DEBUG to see the full traceback.\n"
-=======
+     ]
+    },
+    {
+     "name": "stderr",
+     "output_type": "stream",
+     "text": [
       "2023/04/02 19:24:55 WARNING mlflow.utils.autologging_utils: MLflow autologging encountered a warning: \"C:\\Users\\crist\\AppData\\Roaming\\Python\\Python39\\site-packages\\mlflow\\tensorflow\\__init__.py:189: UserWarning: The pyfunc inference behavior of Keras models logged with signatures differs from the behavior of Keras models logged without signatures. Specifically, when a signature is present, passing a Pandas DataFrame as input to the pyfunc `predict()` API produces an `ndarray` (for single-output models) or a dictionary of `str -> ndarray`: (for multi-output models). In contrast, when a signature is *not* present, `predict()` produces a Pandas DataFrame output in response to a Pandas DataFrame input.\"\n",
       "INFO:tensorflow:Assets written to: C:\\Users\\crist\\AppData\\Local\\Temp\\tmpx5mtvyyn\\model\\data\\model\\assets\n"
->>>>>>> 05257b63
-     ]
-    },
-    {
-     "name": "stdout",
-     "output_type": "stream",
-     "text": [
-<<<<<<< HEAD
-      "Score for fold 3: loss of 0.6930980086326599; accuracy of 50.59524178504944%\n",
-      "Epoch 1/12\n",
-      "21/21 [==============================] - 1s 29ms/step - loss: 0.0000e+00 - accuracy: 1.0000\n",
-      "Epoch 2/12\n",
-      "21/21 [==============================] - 0s 24ms/step - loss: 0.0000e+00 - accuracy: 1.0000\n",
-      "Epoch 3/12\n",
-      "21/21 [==============================] - 0s 24ms/step - loss: 0.0000e+00 - accuracy: 1.0000\n",
-      "Epoch 4/12\n",
-      "21/21 [==============================] - 1s 26ms/step - loss: 0.0000e+00 - accuracy: 1.0000\n",
-      "Epoch 5/12\n",
-      "21/21 [==============================] - 1s 24ms/step - loss: 0.0000e+00 - accuracy: 1.0000\n",
-      "Epoch 6/12\n",
-      "21/21 [==============================] - 1s 24ms/step - loss: 0.0000e+00 - accuracy: 1.0000\n",
-      "Epoch 7/12\n",
-      "21/21 [==============================] - 1s 25ms/step - loss: 0.0000e+00 - accuracy: 1.0000\n",
-      "Epoch 8/12\n",
-      "21/21 [==============================] - 0s 23ms/step - loss: 0.0000e+00 - accuracy: 1.0000\n",
-      "Epoch 9/12\n",
-      "21/21 [==============================] - 1s 26ms/step - loss: 0.0000e+00 - accuracy: 1.0000\n",
-      "Epoch 10/12\n",
-      "21/21 [==============================] - 1s 26ms/step - loss: 0.0000e+00 - accuracy: 1.0000\n",
-      "Epoch 11/12\n",
-      "21/21 [==============================] - 1s 28ms/step - loss: 0.0000e+00 - accuracy: 1.0000\n",
-      "Epoch 12/12\n",
-      "21/21 [==============================] - 1s 28ms/step - loss: 0.0027 - accuracy: 0.9985\n",
-      "1/1 [==============================] - 0s 23ms/step\n"
-=======
+     ]
+    },
+    {
+     "name": "stdout",
+     "output_type": "stream",
+     "text": [
       "Training fold 3/5\n",
       "Epoch 1/20\n",
       "17/17 [==============================] - 0s 16ms/step - loss: 6.6368 - accuracy: 0.9572 - val_loss: 8.1227 - val_accuracy: 0.9701\n",
@@ -1555,53 +845,20 @@
       "Epoch 9/20\n",
       "17/17 [==============================] - 0s 10ms/step - loss: 0.9311 - accuracy: 0.9888 - val_loss: 10.3390 - val_accuracy: 0.9328\n",
       "1/1 [==============================] - 0s 19ms/step\n"
->>>>>>> 05257b63
-     ]
-    },
-    {
-     "name": "stderr",
-     "output_type": "stream",
-     "text": [
-<<<<<<< HEAD
-      "2023/03/29 19:26:55 WARNING mlflow.utils.environment: Encountered an unexpected error while inferring pip requirements (model URI: /tmp/tmpii_3v9y0/model, flavor: tensorflow), fall back to return ['tensorflow==2.10.0']. Set logging level to DEBUG to see the full traceback.\n"
-=======
+     ]
+    },
+    {
+     "name": "stderr",
+     "output_type": "stream",
+     "text": [
       "2023/04/02 19:25:12 WARNING mlflow.utils.autologging_utils: MLflow autologging encountered a warning: \"C:\\Users\\crist\\AppData\\Roaming\\Python\\Python39\\site-packages\\mlflow\\tensorflow\\__init__.py:189: UserWarning: The pyfunc inference behavior of Keras models logged with signatures differs from the behavior of Keras models logged without signatures. Specifically, when a signature is present, passing a Pandas DataFrame as input to the pyfunc `predict()` API produces an `ndarray` (for single-output models) or a dictionary of `str -> ndarray`: (for multi-output models). In contrast, when a signature is *not* present, `predict()` produces a Pandas DataFrame output in response to a Pandas DataFrame input.\"\n",
       "INFO:tensorflow:Assets written to: C:\\Users\\crist\\AppData\\Local\\Temp\\tmp1a6sh02b\\model\\data\\model\\assets\n"
->>>>>>> 05257b63
-     ]
-    },
-    {
-     "name": "stdout",
-     "output_type": "stream",
-     "text": [
-<<<<<<< HEAD
-      "Score for fold 4: loss of 0.6932880282402039; accuracy of 48.80952537059784%\n",
-      "Epoch 1/12\n",
-      "21/21 [==============================] - 1s 31ms/step - loss: 0.4733 - accuracy: 0.9985\n",
-      "Epoch 2/12\n",
-      "21/21 [==============================] - 1s 28ms/step - loss: 0.3945 - accuracy: 0.9985\n",
-      "Epoch 3/12\n",
-      "21/21 [==============================] - 1s 27ms/step - loss: 0.0000e+00 - accuracy: 1.0000\n",
-      "Epoch 4/12\n",
-      "21/21 [==============================] - 1s 29ms/step - loss: 0.0000e+00 - accuracy: 1.0000\n",
-      "Epoch 5/12\n",
-      "21/21 [==============================] - 1s 27ms/step - loss: 0.0000e+00 - accuracy: 1.0000\n",
-      "Epoch 6/12\n",
-      "21/21 [==============================] - 1s 27ms/step - loss: 0.0000e+00 - accuracy: 1.0000\n",
-      "Epoch 7/12\n",
-      "21/21 [==============================] - 1s 27ms/step - loss: 0.0000e+00 - accuracy: 1.0000\n",
-      "Epoch 8/12\n",
-      "21/21 [==============================] - 1s 26ms/step - loss: 0.0000e+00 - accuracy: 1.0000\n",
-      "Epoch 9/12\n",
-      "21/21 [==============================] - 1s 29ms/step - loss: 0.0000e+00 - accuracy: 1.0000\n",
-      "Epoch 10/12\n",
-      "21/21 [==============================] - 1s 27ms/step - loss: 0.0000e+00 - accuracy: 1.0000\n",
-      "Epoch 11/12\n",
-      "21/21 [==============================] - 1s 27ms/step - loss: 0.0000e+00 - accuracy: 1.0000\n",
-      "Epoch 12/12\n",
-      "21/21 [==============================] - 1s 29ms/step - loss: 0.0000e+00 - accuracy: 1.0000\n",
-      "1/1 [==============================] - 0s 22ms/step\n"
-=======
+     ]
+    },
+    {
+     "name": "stdout",
+     "output_type": "stream",
+     "text": [
       "Training fold 5/5\n",
       "Epoch 1/20\n",
       "17/17 [==============================] - 0s 15ms/step - loss: 1.2858 - accuracy: 0.9870 - val_loss: 2.4277 - val_accuracy: 0.9925\n",
@@ -1618,30 +875,21 @@
       "Epoch 7/20\n",
       "17/17 [==============================] - 0s 9ms/step - loss: 3.9448 - accuracy: 0.9870 - val_loss: 18.3774 - val_accuracy: 0.8955\n",
       "1/1 [==============================] - 0s 17ms/step\n"
->>>>>>> 05257b63
-     ]
-    },
-    {
-     "name": "stderr",
-     "output_type": "stream",
-     "text": [
-<<<<<<< HEAD
-      "2023/03/29 19:27:08 WARNING mlflow.utils.environment: Encountered an unexpected error while inferring pip requirements (model URI: /tmp/tmp0u5t831d/model, flavor: tensorflow), fall back to return ['tensorflow==2.10.0']. Set logging level to DEBUG to see the full traceback.\n"
-=======
+     ]
+    },
+    {
+     "name": "stderr",
+     "output_type": "stream",
+     "text": [
       "2023/04/02 19:25:21 WARNING mlflow.utils.autologging_utils: MLflow autologging encountered a warning: \"C:\\Users\\crist\\AppData\\Roaming\\Python\\Python39\\site-packages\\mlflow\\tensorflow\\__init__.py:189: UserWarning: The pyfunc inference behavior of Keras models logged with signatures differs from the behavior of Keras models logged without signatures. Specifically, when a signature is present, passing a Pandas DataFrame as input to the pyfunc `predict()` API produces an `ndarray` (for single-output models) or a dictionary of `str -> ndarray`: (for multi-output models). In contrast, when a signature is *not* present, `predict()` produces a Pandas DataFrame output in response to a Pandas DataFrame input.\"\n",
       "INFO:tensorflow:Assets written to: C:\\Users\\crist\\AppData\\Local\\Temp\\tmpzem8z4sp\\model\\data\\model\\assets\n"
->>>>>>> 05257b63
-     ]
-    },
-    {
-     "name": "stdout",
-     "output_type": "stream",
-     "text": [
-<<<<<<< HEAD
-      "Score for fold 5: loss of 0.6930980086326599; accuracy of 50.59524178504944%\n"
-=======
+     ]
+    },
+    {
+     "name": "stdout",
+     "output_type": "stream",
+     "text": [
       "3/3 [==============================] - 0s 3ms/step\n"
->>>>>>> 05257b63
      ]
     },
     {
@@ -1710,20 +958,6 @@
   },
   {
    "cell_type": "code",
-<<<<<<< HEAD
-   "execution_count": 17,
-   "metadata": {},
-   "outputs": [
-    {
-     "data": {
-      "text/plain": [
-       "22620"
-      ]
-     },
-     "execution_count": 17,
-     "metadata": {},
-     "output_type": "execute_result"
-=======
    "execution_count": 30,
    "metadata": {},
    "outputs": [
@@ -1734,7 +968,6 @@
       "[0. 1.]\n",
       "[40 44]\n"
      ]
->>>>>>> 05257b63
     }
    ],
    "source": [
